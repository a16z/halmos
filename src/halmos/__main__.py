# SPDX-License-Identifier: AGPL-3.0

import itertools
import gc
import json
import logging
import os
import re
import signal
import subprocess
import sys
import time
import traceback
from collections import Counter
from concurrent.futures import Future
from copy import deepcopy
from dataclasses import asdict, dataclass
from datetime import timedelta
from enum import Enum
from importlib import metadata
#from rich.status import Status

from z3 import (
    BitVec,
    eq,
    set_option,
    unsat,
)
from z3.z3util import get_vars

import halmos.traces

from .build import (
    build_output_iterator,
    import_libs,
    parse_build_out,
    parse_devdoc,
    parse_natspec,
)
from .bytevec import ByteVec
from .calldata import FunctionInfo, get_abi, mk_calldata
from .cheatcodes import snapshot_state
from .config import Config as HalmosConfig
from .config import arg_parser, default_config, resolve_config_files, toml_parser
from .constants import (
    VERBOSITY_TRACE_CONSTRUCTOR,
    VERBOSITY_TRACE_COUNTEREXAMPLE,
    VERBOSITY_TRACE_PATHS,
    VERBOSITY_TRACE_SETUP,
)
from .exceptions import HalmosException
from .logs import (
    COUNTEREXAMPLE_INVALID,
    COUNTEREXAMPLE_UNKNOWN,
    INTERNAL_ERROR,
    LOOP_BOUND,
    REVERT_ALL,
    debug,
    error,
    logger,
    logger_unique,
    warn,
    warn_code,
)
from .mapper import BuildOut, DeployAddressMapper
from .processes import ExecutorRegistry, ShutdownError
from .sevm import (
    EMPTY_BALANCE,
    EVM,
    FOUNDRY_CALLER,
    FOUNDRY_ORIGIN,
    FOUNDRY_TEST,
    ONE,
    SEVM,
    ZERO,
    Block,
    CallContext,
    CallOutput,
    Contract,
    Exec,
    FailCheatcode,
    Message,
    Path,
    SMTQuery,
    State,
    con_addr,
    jumpid_str,
    mnemonic,
)
from .solve import (
    ContractContext,
    FunctionContext,
    PathContext,
    SolverOutput,
    solve_end_to_end,
    solve_low_level,
)
from .traces import render_trace, rendered_trace
from .utils import (
    NamedTimer,
    address,
    color_error,
    con,
    create_solver,
    green,
    hexify,
    indent_text,
    red,
    unbox_int,
    yellow,
    Address,
)

# Python version >=3.8.14, >=3.9.14, >=3.10.7, or >=3.11
if hasattr(sys, "set_int_max_str_digits"):
    sys.set_int_max_str_digits(0)

# we need to be able to process at least the max message depth (1024)
sys.setrecursionlimit(1024 * 4)

# sometimes defaults to cp1252 on Windows, which can cause UnicodeEncodeError
if sys.stdout.encoding != "utf-8":
    sys.stdout.reconfigure(encoding="utf-8")


@dataclass(frozen=True)
class TestResult:
    name: str  # test function name
    exitcode: int
    num_models: int = None
    models: list[SolverOutput] = None
    num_paths: tuple[int, int, int] = None  # number of paths: [total, success, blocked]
    time: tuple[int, int, int] = None  # time: [total, paths, models]
    num_bounded_loops: int = None  # number of incomplete loops


class Exitcode(Enum):
    PASS = 0
    COUNTEREXAMPLE = 1
    TIMEOUT = 2
    STUCK = 3
    REVERT_ALL = 4
    EXCEPTION = 5


def with_devdoc(args: HalmosConfig, fn_sig: str, contract_json: dict) -> HalmosConfig:
    devdoc = parse_devdoc(fn_sig, contract_json)
    if not devdoc:
        return args

    overrides = arg_parser().parse_args(devdoc.split())
    return args.with_overrides(source=fn_sig, **vars(overrides))


def with_natspec(
    args: HalmosConfig, contract_name: str, contract_natspec: str
) -> HalmosConfig:
    if not contract_natspec:
        return args

    parsed = parse_natspec(contract_natspec)
    if not parsed:
        return args

    overrides = arg_parser().parse_args(parsed.split())
    return args.with_overrides(source=contract_name, **vars(overrides))


def load_config(_args) -> HalmosConfig:
    config = default_config()

    if not config.solver_command:
        warn(
            "could not find z3 on the PATH -- check your PATH/venv or pass --solver-command explicitly"
        )

    # parse CLI args first, so that can get `--help` out of the way and resolve `--debug`
    # but don't apply the CLI overrides yet
    cli_overrides = arg_parser().parse_args(_args)

    # then for each config file, parse it and override the args
    config_files = resolve_config_files(_args)
    for config_file in config_files:
        if not os.path.exists(config_file):
            error(f"Config file not found: {config_file}")
            sys.exit(2)

        overrides = toml_parser().parse_file(config_file)
        config = config.with_overrides(source=config_file, **overrides)

    # finally apply the CLI overrides
    config = config.with_overrides(source="command line args", **vars(cli_overrides))

    return config


def mk_block() -> Block:
    # foundry default values
    block = Block(
        basefee=ZERO,
        chainid=con(31337),
        coinbase=address(0),
        difficulty=ZERO,
        gaslimit=con(2**63 - 1),
        number=ONE,
        timestamp=ONE,
    )
    return block


def mk_addr(name: str) -> Address:
    return BitVec(name, 160)


def mk_this() -> Address:
    # NOTE: Do NOT remove the `con_addr()` wrapper.
    #       The return type should be BitVecSort(160) as it is used as a key for ex.code.
    #       The keys of ex.code are compared using structural equality with other BitVecRef addresses.
    return con_addr(FOUNDRY_TEST)


def mk_solver(args: HalmosConfig, logic="QF_AUFBV", ctx=None):
    return create_solver(
        logic=logic,
        ctx=ctx,
        timeout=args.solver_timeout_branching,
        max_memory=args.solver_max_memory,
    )


def deploy_test(ctx: FunctionContext, sevm: SEVM) -> Exec:
    this = mk_this()
    message = Message(
        target=this,
        caller=FOUNDRY_CALLER,
        origin=FOUNDRY_ORIGIN,
        value=0,
        data=ByteVec(),
        call_scheme=EVM.CREATE,
    )

    ex = sevm.mk_exec(
        code={this: Contract(b"")},
        storage={this: sevm.mk_storagedata()},
        transient_storage={this: sevm.mk_storagedata()},
        balance=EMPTY_BALANCE,
        block=mk_block(),
        context=CallContext(message=message),
        pgm=None,  # to be added
        path=Path(ctx.solver),
    )

    # deploy libraries and resolve library placeholders in hexcode
    contract_ctx = ctx.contract_ctx
    (creation_hexcode, _) = ex.resolve_libs(
        contract_ctx.creation_hexcode, contract_ctx.deployed_hexcode, contract_ctx.libs
    )

    # test contract creation bytecode
    creation_bytecode = Contract.from_hexcode(creation_hexcode)
    ex.pgm = creation_bytecode

    # create test contract
    exs = list(sevm.run(ex))

    # sanity check
    if len(exs) != 1:
        raise ValueError(f"constructor: # of paths: {len(exs)}")

    [ex] = exs

    if ctx.args.verbose >= VERBOSITY_TRACE_CONSTRUCTOR:
        print("Constructor trace:")
        render_trace(ex.context)

    error_output = ex.context.output.error
    returndata = ex.context.output.data
    if error_output:
        raise ValueError(
            f"constructor failed, error={error_output} returndata={returndata}"
        )

    deployed_bytecode = Contract(returndata)
    ex.set_code(this, deployed_bytecode)
    ex.pgm = deployed_bytecode

    # reset vm state
    ex.pc = 0
    ex.st = State()
    ex.context.output = CallOutput()
    ex.jumpis = {}

    return ex


def setup(ctx: FunctionContext) -> Exec:
    setup_timer = NamedTimer("setup")
    setup_timer.create_subtimer("decode")

    args, setup_info = ctx.args, ctx.info
    sevm = SEVM(args, setup_info)
    setup_ex = deploy_test(ctx, sevm)

    setup_timer.create_subtimer("run")

    setup_sig = setup_info.sig
    if not setup_sig:
        if args.statistics:
            print(setup_timer.report())
        return setup_ex

    # TODO: dyn_params may need to be passed to mk_calldata in run()
    calldata, dyn_params = mk_calldata(ctx.contract_ctx.abi, setup_info, args)
    setup_ex.path.process_dyn_params(dyn_params)

    parent_message = setup_ex.message()
    setup_ex.context = CallContext(
        message=Message(
            target=parent_message.target,
            caller=parent_message.caller,
            origin=parent_message.origin,
            value=0,
            data=calldata,
            call_scheme=EVM.CALL,
        ),
    )

    setup_exs_all = sevm.run(setup_ex)
    setup_exs_no_error: list[tuple[Exec, SMTQuery]] = []

    for path_id, setup_ex in enumerate(setup_exs_all):
        if args.verbose >= VERBOSITY_TRACE_SETUP:
            print(f"{setup_sig} trace #{path_id}:")
            render_trace(setup_ex.context)

        if err := setup_ex.context.output.error:
            opcode = setup_ex.current_opcode()
            if opcode not in [EVM.REVERT, EVM.INVALID]:
                warn_code(
                    INTERNAL_ERROR,
                    f"in {setup_sig}, executing {mnemonic(opcode)} failed with: {err}",
                )

            # only render the trace if we didn't already do it
            if VERBOSITY_TRACE_COUNTEREXAMPLE <= args.verbose < VERBOSITY_TRACE_SETUP:
                print(f"{setup_sig} trace:")
                render_trace(setup_ex.context)

        else:
            # note: ex.path.to_smt2() needs to be called at this point. The solver object is shared across paths,
            # and solver.to_smt2() will return a different query if it is called after a different path is explored.
            setup_exs_no_error.append((setup_ex, setup_ex.path.to_smt2(args)))

    setup_exs: list[Exec] = []

    match setup_exs_no_error:
        case []:
            pass
        case [(ex, _)]:
            setup_exs.append(ex)
        case _:
            for path_id, (ex, query) in enumerate(setup_exs_no_error):
                path_ctx = PathContext(
                    args=args,
                    path_id=path_id,
                    query=query,
                    solving_ctx=ctx.solving_ctx,
                )
                solver_output = solve_low_level(path_ctx)
                if solver_output.result != unsat:
                    setup_exs.append(ex)
                    if len(setup_exs) > 1:
                        break

    match len(setup_exs):
        case 0:
            raise HalmosException(f"No successful path found in {setup_sig}")
        case n if n > 1:
            debug("\n".join(map(str, setup_exs)))
            raise HalmosException(f"Multiple paths were found in {setup_sig}")

    [setup_ex] = setup_exs

    if args.print_setup_states:
        print(setup_ex)

    if sevm.logs.bounded_loops:
        warn_code(
            LOOP_BOUND,
            f"{setup_sig}: paths have not been fully explored due to the loop unrolling bound: {args.loop}",
        )
        debug("\n".join(jumpid_str(x) for x in sevm.logs.bounded_loops))

    if args.statistics:
        print(setup_timer.report())

    return setup_ex


def is_global_fail_set(context: CallContext) -> bool:
    hevm_fail = isinstance(context.output.error, FailCheatcode)
    return hevm_fail or any(is_global_fail_set(x) for x in context.subcalls())


def get_state_id(ex: Exec) -> bytes:
    # todo: consider path constraints relevant to storage
    return snapshot_state(ex, None, None, None, None).unwrap()


# execute invariant test functions in multiple depths
# reuse states at each depth for all invariant functions
def run_invariant_tests(ctx, setup_ex):
    # check all invariants against the setup state
    test_results = run_tests(ctx, setup_ex, ctx.invariant_funsigs, terminal=False)

    # accumulated test results; to be updated later
    test_results_map = {r.name: r for r in test_results if r.exitcode != 0}

    # invariant tests that have not failed yet
    funsigs = [r.name for r in test_results if r.exitcode == 0]

    # if no more invariant tests to run, stop
    if not funsigs:
        return test_results_map.values()

    visited = set()
    visited.add(get_state_id(setup_ex))

    exs = [setup_ex]

    depth = 0
    while True:
        depth += 1
        exs, funsigs = run_single_invariant_step(
            ctx, exs, funsigs, test_results_map, depth, visited
        )

        if ctx.args.debug:
            print(f"{depth=}\n")
            for idx, ex in enumerate(exs):
                print(f"{idx=} {hexify(get_state_id(ex))=}\n")
                print(ex)
                render_trace(ex.context)

        # todo: merge, simplify, or prioritize exs to mitigate path explosion

        if not exs or not funsigs:
            break

    test_results = test_results_map.values()

    # print successful tests; failed tests have already been displayed
    for r in test_results:
        if r.exitcode == 0:
            print(f"{green('[PASS]')} {r.name}")

    return test_results


# call every contract (except the test contract itself) with each pre-state,
# and check all invariants for each post-state.
# return all post-states, and invariants that haven't failed.
def run_single_invariant_step(
    ctx, pre_exs, funsigs, test_results_map, depth, visited
) -> list[Exec]:
    next_exs = []

    for idx, pre_ex in enumerate(pre_exs):
        BuildOut().status.update(f"{depth=} {len(visited)=} {idx=} {len(pre_exs)=}")
        for addr in pre_ex.code:
            # skip the test contract
            if eq(addr, con_addr(FOUNDRY_TEST)):
                continue

            # execute the target contract
            post_exs = run_target_contract(ctx, pre_ex, addr)

            for post_ex in post_exs:
                # skip failed path
                # todo: handle error paths
                output = post_ex.context.output
                if output.data is None or output.error is not None:
                    continue

                # skip states that already visited
                # todo: check path feasibility
                post_ex.path_slice()
                post_id = get_state_id(post_ex)
                if post_id in visited:
                    continue
                else:
                    visited.add(post_id)

                # check all invariants against the current state
                test_results = run_tests(ctx, post_ex, funsigs, depth, terminal=False)

                # update the accumulated results
                test_results_map.update({r.name: r for r in test_results})

                failed = [r for r in test_results if r.exitcode != Exitcode.PASS.value]
                funsigs = [
                    r.name for r in test_results if r.exitcode == Exitcode.PASS.value
                ]

                # print call trace if failed, to provide additional info for counterexamples
                if failed:
                    print("Path:")
                    print(indent_text(hexify(post_ex.path)))

                    print("\nTrace:")
                    render_trace(post_ex.context)

                # if all invariants failed, stop
                if not funsigs:
                    return next_exs, funsigs

                # note: any state changes made during invariant checking are excluded, to reduce path condition complexity
#               post_ex.path_slice()
                next_exs.append(post_ex)

    return next_exs, funsigs


# run the given contract `addr` from the given input state `ex`
# return all output states.
def run_target_contract(ctx, ex, addr) -> list[Exec]:
    args = ctx.args

    code = ex.code[addr]
    contract_name = code.contract_name
    filename = code.filename

    if not contract_name:
        # if eq(addr, con_addr(FOUNDRY_TEST)):
        #     debug_once(
        #         f"{self.fun_info.sig}: couldn't find the contract name for: {hexify(selector)}"
        #     )
        raise ValueError(addr)

    contract_json = BuildOut().get_by_name(contract_name, filename)
    abi = get_abi(contract_json)
    method_identifiers = contract_json["methodIdentifiers"]

    results = []

    for fun_sig, fun_selector in method_identifiers.items():
        fun_name = fun_sig.split("(")[0]
        fun_info = FunctionInfo(fun_name, fun_sig, fun_selector)

        state_mutability = abi[fun_sig]["stateMutability"]
        if state_mutability in ["pure", "view"]:
            if args.debug:
                print(f"Skipping {fun_name} ({state_mutability})")
            continue

        sevm = SEVM(args, fun_info)
        # todo: reuse solver across functions
        solver = mk_solver(args)
        path = Path(solver)
        path.extend_path(ex.path)

        cd, dyn_params = mk_calldata(
            abi, fun_info, args, new_symbol_id=ex.new_symbol_id
        )
        path.process_dyn_params(dyn_params)

        message = Message(
            target=addr,
            caller=ex.this(),
            origin=ex.origin(),
            value=0,  # todo: symbolic value
            data=cd,
            call_scheme=EVM.CALL,
        )

        exs = sevm.run_message(ex, message, path)

        for post_ex in exs:
            # update call traces
            subcall = post_ex.context
            post_ex.context = deepcopy(ex.context)
            post_ex.context.trace.append(subcall)

#           var_set = get_vars(post_ex.balance)
#           for _addr, _storage in post_ex.storage.items():
#               var_set = itertools.chain(var_set, get_vars(_addr))
#               for _, _val in _storage._mapping.items():
#                   var_set = itertools.chain(var_set, get_vars(_val))

#           related = post_ex.path._get_related(var_set)
#           post_path = Path(solver)
#           idx = 0
#           for cond, branching in post_ex.path.conditions.items():
#               if idx in related:
#                   post_path.append(cond, branching)
#               idx += 1
#           post_ex.path = post_path

            results.append(post_ex)

        # todo: try-catch finally
        solver.reset()

    return results


def run_test(ctx: FunctionContext, terminal=True) -> TestResult:
    args = ctx.args
    fun_info = ctx.info
    funname, funsig = fun_info.name, fun_info.sig
    if args.verbose >= 1:
        print(f"Executing {funname}")

    # set the config for every trace rendered in this test
    halmos.traces.config_context.set(args)

    #
    # prepare calldata
    #

    setup_ex = ctx.setup_ex
    sevm = SEVM(args, fun_info)
    path = Path(ctx.solver)
    path.extend_path(setup_ex.path)

    cd, dyn_params = mk_calldata(ctx.contract_ctx.abi, fun_info, args)
    path.process_dyn_params(dyn_params)

    message = Message(
        target=setup_ex.this(),
        caller=setup_ex.caller(),
        origin=setup_ex.origin(),
        value=0,
        data=cd,
        call_scheme=EVM.CALL,
    )

    #
    # run
    #

    timer = NamedTimer("time")
    timer.create_subtimer("paths")
<<<<<<< HEAD
#   sevm.status_start()

    exs = sevm.run_message(setup_ex, message, path)
=======
    sevm.status_start()

    exs = sevm.run(
        Exec(
            code=setup_ex.code.copy(),  # shallow copy
            storage=deepcopy(setup_ex.storage),
            transient_storage=deepcopy(setup_ex.transient_storage),
            balance=setup_ex.balance,
            #
            block=deepcopy(setup_ex.block),
            #
            context=CallContext(message=message),
            callback=None,
            #
            pgm=setup_ex.code[setup_ex.this()],
            pc=0,
            st=State(),
            jumpis={},
            #
            path=path,
            alias=setup_ex.alias.copy(),
            #
            cnts=deepcopy(setup_ex.cnts),
            sha3s=setup_ex.sha3s.copy(),
            storages=setup_ex.storages.copy(),
            balances=setup_ex.balances.copy(),
        )
    )
>>>>>>> e0a4de66

    normal = 0
    potential = 0
    stuck = []

    def solve_end_to_end_callback(future: Future):
        # beware: this function may be called from threads other than the main thread,
        # so we must be careful to avoid referencing any z3 objects / contexts

        if e := future.exception():
            error(f"encountered exception during assertion solving: {e!r}")

        #
        # we are done solving, process and triage the result
        #

        solver_output = future.result()
        result, model = solver_output.result, solver_output.model

        if ctx.solving_ctx.executor.is_shutdown():
            # if the thread pool is in the process of shutting down,
            # we want to stop processing remaining models/timeouts/errors, etc.
            return

        # keep track of the solver outputs, so that we can display PASS/FAIL/TIMEOUT/ERROR later
        ctx.solver_outputs.append(solver_output)

        if result == unsat:
            if solver_output.unsat_core:
                ctx.append_unsat_core(solver_output.unsat_core)
            return

        # model could be an empty dict here, so compare to None explicitly
        if model is None:
            warn_code(COUNTEREXAMPLE_UNKNOWN, f"Counterexample: {result}")
            return

        # print counterexample trace
        if args.verbose >= VERBOSITY_TRACE_COUNTEREXAMPLE:
            path_id = solver_output.path_id
            id_str = f" #{path_id}" if args.verbose >= VERBOSITY_TRACE_PATHS else ""
            print(f"Trace{id_str}:")
            print(ctx.traces[path_id], end="")

        if model.is_valid:
            print(red(f"Counterexample: {model}"))
            ctx.valid_counterexamples.append(model)

            # we have a valid counterexample, so we are eligible for early exit
            if args.early_exit:
                debug(f"Shutting down {ctx.info.name}'s solver executor")
                ctx.solving_ctx.executor.shutdown(wait=False)
        else:
            warn_str = f"Counterexample (potentially invalid): {model}"
            warn_code(COUNTEREXAMPLE_INVALID, warn_str)

            ctx.invalid_counterexamples.append(model)

    #
    # consume the sevm.run() generator
    # (actually triggers path exploration)
    #

    path_id = 0  # default value in case we don't enter the loop body
    submitted_futures = []
    for path_id, ex in enumerate(exs):
        # check if early exit is triggered
        if ctx.solving_ctx.executor.is_shutdown():
            if args.debug:
                print("aborting path exploration, executor has been shutdown")
            break

        # cache exec in case we need to print it later
        if args.print_failed_states:
            ctx.exec_cache[path_id] = ex

        if args.verbose >= VERBOSITY_TRACE_PATHS:
            print(f"Path #{path_id}:")
            print(indent_text(hexify(ex.path)))

            print("\nTrace:")
            render_trace(ex.context)

        output = ex.context.output
        error_output = output.error
        if ex.is_panic_of(args.panic_error_codes) or is_global_fail_set(ex.context):
            potential += 1

            if args.verbose >= 1:
                print(f"Found potential path (id: {path_id})")
                panic_code = unbox_int(output.data[4:36].unwrap())
                print(f"Panic(0x{panic_code:02x}) {error_output}")

            # we don't know yet if this will lead to a counterexample
            # so we save the rendered trace here and potentially print it later
            # if a valid counterexample is found
            if args.verbose >= VERBOSITY_TRACE_COUNTEREXAMPLE:
                ctx.traces[path_id] = rendered_trace(ex.context)

            query: SMTQuery = ex.path.to_smt2(args)

            # beware: because this object crosses thread boundaries, we must be careful to
            # avoid any reference to z3 objects
            path_ctx = PathContext(
                args=args,
                path_id=path_id,
                query=query,
                solving_ctx=ctx.solving_ctx,
            )

            try:
                solve_future = ctx.thread_pool.submit(solve_end_to_end, path_ctx)
                solve_future.add_done_callback(solve_end_to_end_callback)
                submitted_futures.append(solve_future)
            except ShutdownError:
                if args.debug:
                    print("aborting path exploration, executor has been shutdown")
                break

        elif ex.context.is_stuck():
            debug(f"Potential error path (id: {path_id})")
            path_ctx = PathContext(
                args=args,
                path_id=path_id,
                query=ex.path.to_smt2(args),
                solving_ctx=ctx.solving_ctx,
            )
            solver_output = solve_low_level(path_ctx)
            if solver_output.result != unsat:
                stuck.append((path_id, ex, ex.context.get_stuck_reason()))
                if args.print_blocked_states:
                    ctx.traces[path_id] = (
                        f"{hexify(ex.path)}\n{rendered_trace(ex.context)}"
                    )

        elif not error_output:
            if args.print_success_states:
                print(f"# {path_id}")
                print(ex)
            normal += 1

        # print post-states
        if args.print_states:
            print(f"# {path_id}")
            print(ex)

        # 0 width is unlimited
        if args.width and path_id >= args.width:
            msg = "incomplete execution due to the specified limit"
            warn(f"{funsig}: {msg}: --width {args.width}")
            break

    num_execs = path_id + 1

    # the name is a bit misleading: this timer only starts after the exploration phase is complete
    # but it's possible that solvers have already been running for a while
    timer.create_subtimer("models")

    if potential > 0 and args.verbose >= 1:
        print(
            f"# of potential paths involving assertion violations: {potential} / {num_execs}"
            f" (--solver-threads {args.solver_threads})"
        )

    #
    # display assertion solving progress
    #

    if not args.no_status:
        while True:
            done = sum(fm.done() for fm in submitted_futures)
            total = potential
            if done == total:
                break
            elapsed = timedelta(seconds=int(timer.elapsed()))
            BuildOut().status.update(f"[{elapsed}] solving queries: {done} / {total}")
            time.sleep(0.1)

    ctx.thread_pool.shutdown(wait=True)

    timer.stop()
    time_info = timer.report(include_subtimers=args.statistics)

    #
    # print test result
    #

    counter = Counter(str(m.result) for m in ctx.solver_outputs)
    if counter["sat"] > 0:
        passfail = red("[FAIL]")
        exitcode = Exitcode.COUNTEREXAMPLE.value
    elif counter["unknown"] > 0:
        passfail = yellow("[TIMEOUT]")
        exitcode = Exitcode.TIMEOUT.value
    elif len(stuck) > 0:
        passfail = red("[ERROR]")
        exitcode = Exitcode.STUCK.value
    elif normal == 0:
        passfail = red("[ERROR]")
        exitcode = Exitcode.REVERT_ALL.value
        warn_code(
            REVERT_ALL,
            f"{funsig}: all paths have been reverted; the setup state or inputs may have been too restrictive.",
        )
    else:
        passfail = green("[PASS]")
        exitcode = Exitcode.PASS.value

#   sevm.status.stop()
    timer.stop()
    time_info = timer.report(include_subtimers=args.statistics)

    # print test result
    if terminal or exitcode != Exitcode.PASS.value:
        print(
            f"{passfail} {funsig} (paths: {num_execs}, {time_info}, "
            f"bounds: [{', '.join([str(x) for x in dyn_params])}])"
        )

    for path_id, _, err in stuck:
        warn_code(INTERNAL_ERROR, f"Encountered {err}")
        if args.print_blocked_states:
            print(f"\nPath #{path_id}")
            print(ctx.traces[path_id], end="")

    (logs, steps) = (sevm.logs, sevm.steps)

    if logs.bounded_loops:
        warn_code(
            LOOP_BOUND,
            f"{funsig}: paths have not been fully explored due to the loop unrolling bound: {args.loop}",
        )
        debug("\n".join(jumpid_str(x) for x in logs.bounded_loops))

    # log steps
    if args.log:
        with open(args.log, "w") as json_file:
            json.dump(steps, json_file)

    # return test result
    num_cexes = len(ctx.valid_counterexamples) + len(ctx.invalid_counterexamples)
    if args.minimal_json_output:
        return TestResult(funsig, exitcode, num_cexes)
    else:
        return TestResult(
            funsig,
            exitcode,
            num_cexes,
            ctx.valid_counterexamples + ctx.invalid_counterexamples,
            (num_execs, normal, len(stuck)),
            (timer.elapsed(), timer["paths"].elapsed(), timer["models"].elapsed()),
            len(logs.bounded_loops),
        )


def extract_setup(methodIdentifiers: dict[str, str]) -> FunctionInfo:
    setup_sigs = sorted(
        [
            (k, v)
            for k, v in methodIdentifiers.items()
            if k == "setUp()" or k.startswith("setUpSymbolic(")
        ]
    )

    if not setup_sigs:
        return FunctionInfo()

    (setup_sig, setup_selector) = setup_sigs[-1]
    setup_name = setup_sig.split("(")[0]
    return FunctionInfo(setup_name, setup_sig, setup_selector)


def run_contract(ctx: ContractContext) -> list[TestResult]:
    BuildOut().set_build_out(ctx.build_out_map)

    args = ctx.args
    setup_info = extract_setup(ctx.method_identifiers)

    try:
        setup_config = with_devdoc(args, setup_info.sig, ctx.contract_json)
        setup_solver = mk_solver(setup_config)
        setup_ctx = FunctionContext(
            args=setup_config,
            info=setup_info,
            solver=setup_solver,
            contract_ctx=ctx,
        )

        halmos.traces.config_context.set(setup_config)
        setup_ex = setup(setup_ctx)
        setup_ex.path_slice()
    except Exception as err:
        error(f"{setup_info.sig} failed: {type(err).__name__}: {err}")
        if args.debug:
            traceback.print_exc()

        # reset any remaining solver states from the default context
        setup_solver.reset()

        return []

    test_results = []

    if ctx.funsigs:
        test_results.extend(run_tests(ctx, setup_ex, ctx.funsigs))

    if ctx.invariant_funsigs:
        test_results.extend(run_invariant_tests(ctx, setup_ex))

    # reset any remaining solver states from the default context
    setup_solver.reset()

    return test_results


# todo: create a new context, say TestsContext, and put arguments in it
def run_tests(
    ctx: ContractContext,
    setup_ex: Exec,
    funsigs: list,
    depth: int = 0,
    terminal: bool = True,
) -> list[TestResult]:
    args = ctx.args

    test_results = []
    for funsig in funsigs:
        selector = ctx.method_identifiers[funsig]
        fun_info = FunctionInfo(funsig.split("(")[0], funsig, selector)
        try:
            test_config = with_devdoc(args, funsig, ctx.contract_json)
            # todo: reuse solver across functions
            solver = mk_solver(test_config)
            debug(f"{test_config.formatted_layers()}")

            if depth > test_config.inv_depth:
                continue

            test_ctx = FunctionContext(
                args=test_config,
                info=fun_info,
                solver=solver,
                contract_ctx=ctx,
                setup_ex=setup_ex,
            )

            test_result = run_test(test_ctx, terminal)
        except Exception as err:
            print(f"{color_error('[ERROR]')} {funsig}")
            error(f"{type(err).__name__}: {err}")
            if args.debug:
                traceback.print_exc()
            test_results.append(TestResult(funsig, Exitcode.EXCEPTION.value))
            continue
        finally:
            # reset any remaining solver states from the default context
            solver.reset()

        test_results.append(test_result)

    return test_results


def contract_regex(args):
    if args.contract:
        return f"^{args.contract}$"
    else:
        return args.match_contract


def test_regex(args):
    if args.match_test.startswith("^"):
        return args.match_test
    else:
        return f"^{args.function}.*{args.match_test}"


@dataclass(frozen=True)
class MainResult:
    exitcode: int
    # contract path -> list of test results
    test_results: dict[str, list[TestResult]] = None


def _main(_args=None) -> MainResult:
    timer = NamedTimer("total")
    timer.create_subtimer("build")

    #
    # z3 global options
    #

    set_option(max_width=240)
    set_option(max_lines=10**8)
    # set_option(max_depth=1000)

    #
    # command line arguments
    #

    args = load_config(_args)

    if args.version:
        print(f"halmos {metadata.version('halmos')}")
        return MainResult(0)

    if args.disable_gc:
        gc.disable()

    if args.debug:
        logger.setLevel(logging.DEBUG)
        logger_unique.setLevel(logging.DEBUG)

    if args.trace_memory:
        import halmos.memtrace as memtrace

        memtrace.MemTracer.get().start()

    #
    # compile
    #

    build_cmd = [
        "forge",  # shutil.which('forge')
        "build",
        "--ast",
        "--root",
        args.root,
        "--extra-output",
        "storageLayout",
        "metadata",
    ]

    # run forge without capturing stdout/stderr
    debug(f"Running {' '.join(build_cmd)}")

    build_exitcode = subprocess.run(build_cmd).returncode

    if build_exitcode:
        error(f"Build failed: {build_cmd}")
        return MainResult(1)

    timer.create_subtimer("load")
    try:
        build_out = parse_build_out(args)
    except Exception as err:
        error(f"Build output parsing failed: {type(err).__name__}: {err}")
        if args.debug:
            traceback.print_exc()
        return MainResult(1)

    timer.create_subtimer("tests")

    total_passed = 0
    total_failed = 0
    total_found = 0
    test_results_map = {}

    #
    # exit and signal handlers to avoid dropping json output
    #

    def on_exit(exitcode: int) -> MainResult:
        ExecutorRegistry().shutdown_all()

        result = MainResult(exitcode, test_results_map)

        if args.json_output:
            debug(f"Writing output to {args.json_output}")
            with open(args.json_output, "w") as json_file:
                json.dump(asdict(result), json_file, indent=4)

        return result

    def on_signal(signum, frame):
        debug(f"Signal {signum} received")
        exitcode = 128 + signum
        on_exit(exitcode)
        sys.exit(exitcode)

    for signum in [signal.SIGINT, signal.SIGTERM]:
        signal.signal(signum, on_signal)

    #
    # run
    #

    for build_out_map, filename, contract_name in build_output_iterator(build_out):
        if not re.search(contract_regex(args), contract_name):
            continue

        (contract_json, contract_type, natspec) = build_out_map[filename][contract_name]
        if contract_type != "contract":
            continue

        methodIdentifiers = contract_json["methodIdentifiers"]
        funsigs = [f for f in methodIdentifiers if re.search(test_regex(args), f)]
        inv_funsigs = [f for f in methodIdentifiers if re.search(r"^invariant_", f)]
        num_found = len(funsigs) + len(inv_funsigs)

        if num_found == 0:
            continue

        contract_timer = NamedTimer("time")

        abi = get_abi(contract_json)
        creation_hexcode = contract_json["bytecode"]["object"]
        deployed_hexcode = contract_json["deployedBytecode"]["object"]
        linkReferences = contract_json["bytecode"]["linkReferences"]
        libs = import_libs(build_out_map, creation_hexcode, linkReferences)

        contract_path = f"{contract_json['ast']['absolutePath']}:{contract_name}"
        print(f"\nRunning {num_found} tests for {contract_path}")

        # Set the test contract address in DeployAddressMapper
        DeployAddressMapper().add_deployed_contract(hexify(mk_this()), contract_name)

        # support for `/// @custom:halmos` annotations
        contract_args = with_natspec(args, contract_name, natspec)
        contract_ctx = ContractContext(
            args=contract_args,
            name=contract_name,
            funsigs=funsigs,
            invariant_funsigs=inv_funsigs,
            creation_hexcode=creation_hexcode,
            deployed_hexcode=deployed_hexcode,
            abi=abi,
            method_identifiers=methodIdentifiers,
            contract_json=contract_json,
            libs=libs,
            build_out_map=build_out_map,
        )

        test_results = run_contract(contract_ctx)
        num_passed = sum(r.exitcode == 0 for r in test_results)
        num_failed = num_found - num_passed

        print(
            "Symbolic test result: "
            f"{num_passed} passed; "
            f"{num_failed} failed; "
            f"{contract_timer.report()}"
        )

        total_found += num_found
        total_passed += num_passed
        total_failed += num_failed

        if contract_path in test_results_map:
            raise ValueError("already exists", contract_path)

        test_results_map[contract_path] = test_results

    if args.statistics:
        print(f"\n[time] {timer.report()}")

    if total_found == 0:
        error(
            "No tests with"
            + f" --match-contract '{contract_regex(args)}'"
            + f" --match-test '{test_regex(args)}'"
        )
        return MainResult(1)

    exitcode = 0 if total_failed == 0 else 1
    return on_exit(exitcode)


# entrypoint for the `halmos` script
def main() -> int:
    return _main().exitcode


# entrypoint for `python -m halmos`
if __name__ == "__main__":
    sys.exit(main())<|MERGE_RESOLUTION|>--- conflicted
+++ resolved
@@ -641,40 +641,9 @@
 
     timer = NamedTimer("time")
     timer.create_subtimer("paths")
-<<<<<<< HEAD
 #   sevm.status_start()
 
     exs = sevm.run_message(setup_ex, message, path)
-=======
-    sevm.status_start()
-
-    exs = sevm.run(
-        Exec(
-            code=setup_ex.code.copy(),  # shallow copy
-            storage=deepcopy(setup_ex.storage),
-            transient_storage=deepcopy(setup_ex.transient_storage),
-            balance=setup_ex.balance,
-            #
-            block=deepcopy(setup_ex.block),
-            #
-            context=CallContext(message=message),
-            callback=None,
-            #
-            pgm=setup_ex.code[setup_ex.this()],
-            pc=0,
-            st=State(),
-            jumpis={},
-            #
-            path=path,
-            alias=setup_ex.alias.copy(),
-            #
-            cnts=deepcopy(setup_ex.cnts),
-            sha3s=setup_ex.sha3s.copy(),
-            storages=setup_ex.storages.copy(),
-            balances=setup_ex.balances.copy(),
-        )
-    )
->>>>>>> e0a4de66
 
     normal = 0
     potential = 0
