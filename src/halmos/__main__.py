--- conflicted
+++ resolved
@@ -181,11 +181,7 @@
     block = Block(
         basefee    = ZeroExt(160, BitVec('block_basefee', 96)),     # practical limit 96 bit
         chainid    = ZeroExt(192, BitVec('block_chainid', 64)),     # chainid 64 bit
-<<<<<<< HEAD
-        coinbase   = BitVec('block_coinbase', 160),                 # address 160 bit
-=======
         coinbase   = mk_addr('block_coinbase'),                     # address 160 bit
->>>>>>> 3c08580a
         difficulty = BitVec('block_difficulty', 256),
         gaslimit   = ZeroExt(160, BitVec('block_gaslimit', 96)),    # practical limit 96 bit
         number     = ZeroExt(192, BitVec('block_number', 64)),      # practical limit 64 bit
@@ -196,7 +192,6 @@
 
 def mk_addr(name: str) -> Word:
     return BitVec(name, 160)
-<<<<<<< HEAD
 
 def mk_caller(args: argparse.Namespace) -> Word:
     if args.symbolic_msg_sender:
@@ -206,8 +201,6 @@
 
 def mk_this() -> Word:
     return con_addr(1000)
-=======
->>>>>>> 3c08580a
 
 def mk_solver(args: argparse.Namespace):
     solver = SolverFor('QF_AUFBV') # quantifier-free bitvector + array theory; https://smtlib.cs.uiowa.edu/logics.shtml
