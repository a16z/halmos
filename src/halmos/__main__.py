--- conflicted
+++ resolved
@@ -367,12 +367,8 @@
     fun_info: FunctionInfo,
     args: argparse.Namespace,
 ) -> int:
-<<<<<<< HEAD
     funname, funsig, funselector = fun_info.name, fun_info.sig, fun_info.selector
-    if args.debug: print(f'Executing {funname}')
-=======
     if args.verbose >= 1: print(f'Executing {funname}')
->>>>>>> 09c0db9a
 
     #
     # calldata
@@ -461,17 +457,11 @@
     if len(execs_to_model) > 0 and args.verbose >= 1: print(f'# of potential paths involving assertion violations: {len(execs_to_model)} / {len(exs)}')
 
     if len(execs_to_model) > 1 and args.solver_parallel:
-<<<<<<< HEAD
-        if args.debug:
+        if args.verbose >= 1:
             print(f'Spawning {len(execs_to_model)} parallel assertion solvers')
 
         fn_args = [GenModelArgs(args, idx, ex.solver.to_smt2()) for idx, ex in execs_to_model]
         models = [m for m in thread_pool.map(gen_model_from_sexpr, fn_args)]
-=======
-        with Pool(processes=args.solver_parallel_cores) as pool:
-            if args.verbose >= 1: print(f'Spawning {len(execs_to_model)} parallel assertion solvers on {args.solver_parallel_cores} cores')
-            models = [m for m in pool.starmap(gen_model_from_sexpr, [(args, idx, ex.solver.to_smt2()) for idx, ex in execs_to_model])]
->>>>>>> 09c0db9a
 
     else:
         models = [gen_model(args, idx, ex) for idx, ex in execs_to_model]
@@ -598,7 +588,7 @@
     hexcode, abi, methodIdentifiers = run_args.hexcode, run_args.abi, run_args.methodIdentifiers
 
     setup_info = extract_setup(methodIdentifiers)
-    if args.verbose >= 2 or args.debug:
+    if args.verbose >= 1:
         print(f'Running {setup_info.sig}')
 
     fun_infos = [FunctionInfo(funsig.split('(')[0], funsig, methodIdentifiers[funsig]) for funsig in run_args.funsigs]
@@ -614,7 +604,7 @@
 
 def run_sequential(run_args: RunArgs) -> Tuple[int, int]:
     setup_info = extract_setup(run_args.methodIdentifiers)
-    if args.verbose >= 2 or args.debug:
+    if args.verbose >= 1:
         print(f'Running {setup_info.sig}')
 
     try:
@@ -869,46 +859,9 @@
                     total_found += len(funsigs)
                     print(f'\nRunning {len(funsigs)} tests for {filename.short}:{contract}')
 
-<<<<<<< HEAD
                     run_args = RunArgs(funsigs, hexcode, abi, methodIdentifiers)
                     enable_parallel = args.test_parallel and len(funsigs) > 1
                     num_passed, num_failed = run_parallel(run_args) if enable_parallel else run_sequential(run_args)
-=======
-                    setup_sigs = sorted([ (k,v) for k,v in methodIdentifiers.items() if k == 'setUp()' or k.startswith('setUpSymbolic(') ])
-                    (setup_name, setup_sig, setup_selector) = (None, None, None)
-                    if len(setup_sigs) > 0:
-                        (setup_sig, setup_selector) = setup_sigs[-1]
-                        setup_name = setup_sig.split('(')[0]
-                        if args.verbose >= 1: print(f'Running {setup_sig}')
-                    try:
-                        setup_ex = setup(hexcode, abi, setup_name, setup_sig, setup_selector, arrlen, args, options)
-                    except Exception as err:
-                        print(color_warn(f'Error: {setup_sig} failed: {type(err).__name__}: {err}'))
-                        if args.debug: traceback.print_exc()
-                        continue
-
-                    if args.reset_bytecode:
-                        for assign in [x.split('=') for x in args.reset_bytecode.split(',')]:
-                            addr = con_addr(int(assign[0].strip(), 0))
-                            new_hexcode = assign[1].strip()
-                            setup_ex.code[addr] = Contract.from_hexcode(new_hexcode)
-
-                    for funsig in funsigs:
-                        funselector = methodIdentifiers[funsig]
-                        funname = funsig.split('(')[0]
-                        try:
-                            exitcode = run(setup_ex, abi, funname, funsig, funselector, arrlen, args, options)
-                        except Exception as err:
-                            print(f'{color_warn("[SKIP]")} {funsig}')
-                            print(color_warn(f'{type(err).__name__}: {err}'))
-                            if args.debug: traceback.print_exc()
-                            num_failed += 1
-                            continue
-                        if exitcode == 0:
-                            num_passed += 1
-                        else:
-                            num_failed += 1
->>>>>>> 09c0db9a
 
                     print(f'Symbolic test result: {num_passed} passed; {num_failed} failed; time: {timer() - contract_start:0.2f}s')
                     total_passed += num_passed
