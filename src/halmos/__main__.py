--- conflicted
+++ resolved
@@ -695,7 +695,7 @@
             continue
 
         finally:
-            solver.reset()
+            reset(solver)
 
     return results
 
@@ -737,40 +737,8 @@
 
     timer = NamedTimer("time")
     timer.create_subtimer("paths")
-<<<<<<< HEAD
-    if not args.no_status:
-        sevm.status_start()
-
-    exs = sevm.run(
-        Exec(
-            code=setup_ex.code.copy(),  # shallow copy
-            storage=deepcopy(setup_ex.storage),
-            transient_storage=deepcopy(setup_ex.transient_storage),
-            balance=setup_ex.balance,
-            #
-            block=deepcopy(setup_ex.block),
-            #
-            context=CallContext(message=message),
-            callback=None,
-            #
-            pgm=setup_ex.code[setup_ex.this()],
-            pc=0,
-            st=State(),
-            jumpis={},
-            #
-            path=path,
-            alias=setup_ex.alias.copy(),
-            #
-            cnts=deepcopy(setup_ex.cnts),
-            sha3s=setup_ex.sha3s.copy(),
-            storages=setup_ex.storages.copy(),
-            balances=setup_ex.balances.copy(),
-        )
-    )
-=======
 
     exs = sevm.run_message(setup_ex, message, path)
->>>>>>> bd08f111
 
     normal = 0
     potential = 0
@@ -1102,7 +1070,7 @@
         test_results.extend(run_invariant_tests(ctx, setup_ex, inv_funsigs))
 
     # reset any remaining solver states from the default context
-    setup_solver.reset()
+    reset(setup_solver)
 
     return test_results
 
@@ -1131,13 +1099,9 @@
     args = ctx.args
 
     test_results = []
-<<<<<<< HEAD
     debug_config = args.debug_config
-
-    for funsig in ctx.funsigs:
-=======
+    
     for funsig in funsigs:
->>>>>>> bd08f111
         selector = ctx.method_identifiers[funsig]
         fun_info = FunctionInfo(funsig.split("(")[0], funsig, selector)
         try:
@@ -1176,12 +1140,6 @@
 
         test_results.append(test_result)
 
-<<<<<<< HEAD
-    # reset any remaining solver states from the default context
-    reset(setup_solver)
-
-=======
->>>>>>> bd08f111
     return test_results
 
 
