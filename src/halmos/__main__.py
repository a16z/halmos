--- conflicted
+++ resolved
@@ -407,63 +407,6 @@
         print(file=file)
 
 
-<<<<<<< HEAD
-def run_bytecode(hexcode: str, args: HalmosConfig) -> list[Exec]:
-    solver = mk_solver(args)
-    this = mk_this()
-    message = Message(
-        target=this,
-        caller=mk_caller(args),
-        origin=mk_addr("tx_origin"),
-        value=mk_callvalue(),
-        data=ByteVec(),
-        call_scheme=EVM.CALL,
-    )
-
-    contract = Contract.from_hexcode(hexcode)
-    sevm = SEVM(args)
-    ex = sevm.mk_exec(
-        code={this: contract},
-        storage={this: {}},
-        balance=mk_balance(),
-        block=mk_block(),
-        context=CallContext(message=message),
-        pgm=contract,
-        symbolic=args.symbolic_storage,
-        path=Path(solver),
-    )
-    exs = sevm.run(ex)
-    result_exs = []
-
-    for idx, ex in enumerate(exs):
-        result_exs.append(ex)
-        opcode = ex.current_opcode()
-        error_output = ex.context.output.error
-        returndata = ex.context.output.data
-
-        if error_output:
-            warn_code(
-                INTERNAL_ERROR,
-                f"{mnemonic(opcode)} failed, error={error_output}, returndata={returndata}",
-            )
-        else:
-            print(f"Final opcode: {mnemonic(opcode)})")
-            print(f"Return data: {returndata}")
-            dump_dirname = f"/tmp/halmos-{uuid.uuid4().hex}"
-            model_with_context = gen_model_from_sexpr(
-                GenModelArgs(args, idx, ex.path.to_smt2(args), {}, dump_dirname)
-            )
-            print(f"Input example: {model_with_context.model}")
-
-        if args.print_states:
-            print(f"# {idx+1}")
-            print(ex)
-
-    return result_exs
-
-
-=======
->>>>>>> 23f21401
 def deploy_test(
     creation_hexcode: str,
     deployed_hexcode: str,
