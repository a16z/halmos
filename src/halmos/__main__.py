--- conflicted
+++ resolved
@@ -1,13 +1,10 @@
 # SPDX-License-Identifier: AGPL-3.0
 
-<<<<<<< HEAD
 from itertools import tee
 
 from collections.abc import Iterator
 
-=======
 import faulthandler
->>>>>>> 66ccac8d
 import gc
 import json
 import logging
@@ -623,17 +620,11 @@
                 funsigs = [r.name for r in test_results if r.exitcode != COUNTEREXAMPLE]
 
                 # print call trace if failed, to provide additional info for counterexamples
-<<<<<<< HEAD
                 if any(r.exitcode == COUNTEREXAMPLE for r in test_results):
-                    print("Path:")
-                    print(indent_text(hexify(post_ex.path)))
-=======
-                if any(r.exitcode != PASS for r in test_results):
                     print(f"Path:\n{indent_text(hexify(post_ex.path))}\n")
 
                     sequence = rendered_call_sequence(post_ex.call_sequence)
                     print(f"Sequence:\n{sequence}")
->>>>>>> 66ccac8d
 
                     # note: the trace for the invariant_test function is rendered in run_tests()
 
