# SPDX-License-Identifier: AGPL-3.0

import faulthandler
import gc
import json
import logging
import os
import re
import shutil
import signal
import subprocess
import sys
import threading
import time
import traceback
from collections import Counter
from collections.abc import Iterable, Iterator
from concurrent.futures import Future
from dataclasses import asdict, dataclass
from datetime import timedelta
from enum import Enum
from importlib import metadata

from rich.console import Group
from rich.panel import Panel
from rich.text import Text
from rich.tree import Tree
from z3 import (
    BitVec,
    BoolRef,
    ZeroExt,
    set_option,
    unsat,
)

import halmos.traces

from .build import (
    build_output_iterator,
    import_libs,
    parse_build_out,
    parse_devdoc,
    parse_natspec,
)
from .bytevec import ByteVec
from .calldata import FunctionInfo, get_abi, mk_calldata
from .cheatcodes import snapshot_state
from .config import Config as HalmosConfig
from .config import arg_parser, default_config, resolve_config_files, toml_parser
from .constants import (
    VERBOSITY_TRACE_CONSTRUCTOR,
    VERBOSITY_TRACE_COUNTEREXAMPLE,
    VERBOSITY_TRACE_PATHS,
    VERBOSITY_TRACE_SETUP,
)
from .exceptions import FailCheatcode, HalmosException
from .flamegraphs import CallSequenceFlamegraph, call_flamegraph, exec_flamegraph
from .logs import (
    COUNTEREXAMPLE_INVALID,
    INTERNAL_ERROR,
    LOOP_BOUND,
    REVERT_ALL,
    debug,
    error,
    logger,
    logger_unique,
    warn,
    warn_code,
)
from .mapper import BuildOut, DeployAddressMapper
from .processes import ExecutorRegistry, ShutdownError
from .sevm import (
    EMPTY_BALANCE,
    FOUNDRY_CALLER,
    FOUNDRY_ORIGIN,
    FOUNDRY_TEST,
    ONE,
    SEVM,
    ZERO,
    Block,
    CallContext,
    Contract,
    Exec,
    Message,
    Path,
    Profiler,
    SMTQuery,
    id_str,
    jumpid_str,
    mnemonic,
)
from .solve import (
    ContractContext,
    FunctionContext,
    PathContext,
    SolverOutput,
    solve_end_to_end,
    solve_low_level,
)
from .solvers import get_solver_command
from .traces import (
    render_trace,
    rendered_address,
    rendered_call_sequence,
    rendered_trace,
)
from .ui import suspend_status, ui
from .utils import (
    EVM,
    Address,
    BitVecSort256,
    Bytes,
    NamedTimer,
    Word,
    address,
    color_error,
    con,
    con_addr,
    create_solver,
    cyan,
    extract_bytes,
    green,
    hexify,
    indent_text,
    int_of,
    red,
    smt_and,
    smt_or,
    uid,
    unbox_int,
    yellow,
)

faulthandler.enable()


# Python version >=3.8.14, >=3.9.14, >=3.10.7, or >=3.11
if hasattr(sys, "set_int_max_str_digits"):
    sys.set_int_max_str_digits(0)

# we need to be able to process at least the max message depth (1024)
sys.setrecursionlimit(1024 * 4)

# sometimes defaults to cp1252 on Windows, which can cause UnicodeEncodeError
if sys.stdout.encoding != "utf-8":
    sys.stdout.reconfigure(encoding="utf-8")


@dataclass(frozen=True)
class TestResult:
    name: str  # test function name (funsig)
    exitcode: int
    num_models: int = None
    models: list[SolverOutput] = None
    num_paths: tuple[int, int, int] = None  # number of paths: [total, success, blocked]
    time: tuple[int, int, int] = None  # time: [total, paths, models]
    num_bounded_loops: int = None  # number of incomplete loops


class Exitcode(Enum):
    PASS = 0
    COUNTEREXAMPLE = 1
    TIMEOUT = 2
    STUCK = 3
    REVERT_ALL = 4
    EXCEPTION = 5


PASS = Exitcode.PASS.value
COUNTEREXAMPLE = Exitcode.COUNTEREXAMPLE.value


def with_devdoc(args: HalmosConfig, fn_sig: str, contract_json: dict) -> HalmosConfig:
    devdoc = parse_devdoc(fn_sig, contract_json)
    if not devdoc:
        return args

    overrides = arg_parser().parse_args(devdoc.split())
    return args.with_overrides(source=fn_sig, **vars(overrides))


def with_natspec(
    args: HalmosConfig, contract_name: str, contract_natspec: str
) -> HalmosConfig:
    if not contract_natspec:
        return args

    parsed = parse_natspec(contract_natspec)
    if not parsed:
        return args

    overrides = arg_parser().parse_args(parsed.split())
    return args.with_overrides(source=contract_name, **vars(overrides))


def with_resolved_solver(args: HalmosConfig) -> HalmosConfig:
    solver, solver_source = args.value_with_source("solver")
    solver_command, solver_command_source = args.value_with_source("solver_command")

    if solver_command:
        if solver_source != "default":
            sources = f"({solver_source=}, {solver_command_source=})"
            raise RuntimeError(
                f"can not provide both --solver-command and --solver {sources}"
            )

        # --solver-command is provided expliticly, it overrides the --solver default
        return args
    else:
        # --solver is provided, so we need to resolve it to an actual command
        command = get_solver_command(solver)
        if not command:
            raise RuntimeError(f"Solver '{solver}' could not be found or installed.")
        return args.with_overrides(source="solver resolution", solver_command=command)


def load_config(_args) -> HalmosConfig:
    config = default_config()

    # parse CLI args first, so that can get `--help` out of the way and resolve `--debug`
    # but don't apply the CLI overrides yet
    cli_overrides = arg_parser().parse_args(_args)

    # then for each config file, parse it and override the args
    config_files = resolve_config_files(_args)
    for config_file in config_files:
        if not os.path.exists(config_file):
            error(f"Config file not found: {config_file}")
            sys.exit(2)

        overrides = toml_parser().parse_file(config_file)
        config = config.with_overrides(source=config_file, **overrides)

    # finally apply the CLI overrides
    config = config.with_overrides(source="command line args", **vars(cli_overrides))

    return config


def mk_block() -> Block:
    # foundry default values
    block = Block(
        basefee=ZERO,
        chainid=con(31337),
        coinbase=address(0),
        difficulty=ZERO,
        gaslimit=con(2**63 - 1),
        number=ONE,
        timestamp=ONE,
    )
    return block


def mk_addr(name: str) -> Address:
    return BitVec(name, 160)


def mk_solver(args: HalmosConfig, logic="QF_AUFBV", ctx=None):
    # in the config, we have a float in seconds
    # z3 expects an int in milliseconds
    timeout_ms = int(args.solver_timeout_branching * 1000)

    return create_solver(
        logic=logic,
        ctx=ctx,
        timeout=timeout_ms,
        max_memory=args.solver_max_memory,
    )


def deploy_test(ctx: FunctionContext, sevm: SEVM) -> Exec:
    message = Message(
        target=FOUNDRY_TEST,
        caller=FOUNDRY_CALLER,
        origin=FOUNDRY_ORIGIN,
        value=0,
        data=ByteVec(),
        call_scheme=EVM.CREATE,
    )

    this = FOUNDRY_TEST

    ex = sevm.mk_exec(
        code={this: Contract(b"")},
        storage={this: sevm.mk_storagedata()},
        transient_storage={this: sevm.mk_storagedata()},
        balance=EMPTY_BALANCE,
        block=mk_block(),
        context=CallContext(message=message),
        pgm=None,  # to be added
        path=Path(ctx.solver),
    )

    # foundry default balance for the test contract
    ex.balance_update(this, con(0xFFFFFFFFFFFFFFFFFFFFFFFF))

    # deploy libraries and resolve library placeholders in hexcode
    contract_ctx = ctx.contract_ctx
    (creation_hexcode, _) = ex.resolve_libs(
        contract_ctx.creation_hexcode, contract_ctx.deployed_hexcode, contract_ctx.libs
    )

    # test contract creation bytecode
    creation_bytecode = Contract.from_hexcode(creation_hexcode)
    ex.pgm = creation_bytecode

    # create test contract
    exs = list(sevm.run(ex))

    # sanity check
    if len(exs) != 1:
        raise HalmosException(f"constructor: # of paths: {len(exs)}")

    [ex] = exs

    if ctx.args.flamegraph:
        exec_flamegraph.add(ex.context)

    if ctx.args.verbose >= VERBOSITY_TRACE_CONSTRUCTOR:
        print("Constructor trace:")
        render_trace(ex.context)

    output = ex.context.output
    returndata = output.data
    if output.error is not None or not returndata:
        raise HalmosException(f"constructor failed: {output.error=} {returndata=}")

    deployed_bytecode = Contract(returndata)
    ex.try_resolve_contract_info(deployed_bytecode)
    ex.set_code(this, deployed_bytecode)
    ex.pgm = deployed_bytecode

    # reset vm state
    ex.reset()

    return ex


def setup(ctx: FunctionContext) -> Exec:
    setup_timer = NamedTimer("setup")
    setup_timer.create_subtimer("decode")

    args, setup_info = ctx.args, ctx.info
    sevm = SEVM(args, setup_info)
    setup_ex = deploy_test(ctx, sevm)

    setup_timer.create_subtimer("run")

    setup_sig = setup_info.sig
    if not setup_sig:
        if args.statistics:
            print(setup_timer.report())
        return setup_ex

    # TODO: dyn_params may need to be passed to mk_calldata in run()
    calldata, dyn_params = mk_calldata(ctx.contract_ctx.abi, setup_info, args)
    setup_ex.path.process_dyn_params(dyn_params)

    setup_ex.context = CallContext(
        message=Message(
            target=FOUNDRY_TEST,
            caller=FOUNDRY_CALLER,
            origin=FOUNDRY_ORIGIN,
            value=0,
            data=calldata,
            call_scheme=EVM.CALL,
        ),
    )

    setup_exs_all = sevm.run(setup_ex)
    setup_exs_no_error: list[tuple[Exec, SMTQuery]] = []
    flamegraph_enabled = args.flamegraph

    for path_id, setup_ex in enumerate(setup_exs_all):
        if args.verbose >= VERBOSITY_TRACE_SETUP:
            print(f"{setup_sig} trace #{path_id}:")
            render_trace(setup_ex.context)

        if flamegraph_enabled:
            exec_flamegraph.add(setup_ex.context)

        if err := setup_ex.context.output.error:
            opcode = setup_ex.current_opcode()
            if opcode not in [EVM.REVERT, EVM.INVALID]:
                warn_code(
                    INTERNAL_ERROR,
                    f"in {setup_sig}, executing {mnemonic(opcode)} failed with: {err}",
                )

            # only render the trace if we didn't already do it
            if VERBOSITY_TRACE_COUNTEREXAMPLE <= args.verbose < VERBOSITY_TRACE_SETUP:
                print(f"{setup_sig} trace:")
                render_trace(setup_ex.context)

        else:
            # note: ex.path.to_smt2() needs to be called at this point. The solver object is shared across paths,
            # and solver.to_smt2() will return a different query if it is called after a different path is explored.
            setup_exs_no_error.append((setup_ex, setup_ex.path.to_smt2(args)))

    setup_exs: list[Exec] = []

    match setup_exs_no_error:
        case []:
            pass
        case [(ex, _)]:
            setup_exs.append(ex)
        case _:
            for path_id, (ex, query) in enumerate(setup_exs_no_error):
                path_ctx = PathContext(
                    args=args,
                    path_id=path_id,
                    query=query,
                    solving_ctx=ctx.solving_ctx,
                )
                solver_output = solve_low_level(path_ctx)
                if solver_output.result != unsat:
                    setup_exs.append(ex)
                    if len(setup_exs) > 1:
                        break

    match len(setup_exs):
        case 0:
            raise HalmosException(f"No successful path found in {setup_sig}")
        case n if n > 1:
            debug("\n".join(map(str, setup_exs)))
            raise HalmosException(f"Multiple paths were found in {setup_sig}")

    [setup_ex] = setup_exs

    if args.print_setup_states:
        print(setup_ex)

    if sevm.logs.bounded_loops:
        warn_code(
            LOOP_BOUND,
            f"{setup_sig}: paths have not been fully explored due to the loop unrolling bound: {args.loop}",
        )
        debug("\n".join(jumpid_str(x) for x in sevm.logs.bounded_loops))

    if args.statistics:
        print(setup_timer.report())

    return setup_ex


def is_global_fail_set(context: CallContext) -> bool:
    hevm_fail = isinstance(context.output.error, FailCheatcode)
    return hevm_fail or any(is_global_fail_set(x) for x in context.subcalls())


def get_state_id(ex: Exec) -> bytes:
    """
    Computes the state snapshot hash, incorporating constraints on state variables.

    Assumes constraints on state variables have been precomputed by running Exec.path_slice() after completing a transaction.
    Do not use this during transaction execution.
    """
    return snapshot_state(ex, include_path=True).unwrap()


def run_target_function(
    args: HalmosConfig,
    ex: Exec,
    addr: Address,
    abi: dict,
    fun_info: FunctionInfo,
    tx_origin: Address,
    msg_sender: Address,
    msg_value: Word,
    msg_sender_cond: BoolRef | None = None,
) -> Iterator[Exec]:
    try:
        # initialize symbolic execution environment
        sevm = SEVM(args, fun_info)
        solver = mk_solver(args)
        path = Path(solver)
        path.extend_path(ex.path)

        # prepare calldata and dynamic parameters
        calldata, dyn_params = mk_calldata(
            abi, fun_info, args, new_symbol_id=ex.new_symbol_id
        )
        path.process_dyn_params(dyn_params)

        # add (optional) constraints on msg_sender
        if msg_sender_cond is not None:
            path.append(msg_sender_cond)

        # construct the transaction message
        message = Message(
            target=addr,
            caller=msg_sender,
            origin=tx_origin,
            value=msg_value,
            data=calldata,
            call_scheme=EVM.CALL,
            fun_info=fun_info,
        )

        # execute the transaction and yield output states
        yield from sevm.run_message(ex, message, path)

    finally:
        reset(solver)


def run_target_contract(
    ctx: ContractContext, ex: Exec, addr: Address
) -> Iterator[Exec]:
    """
    Executes a given contract from a given input state and yields all output states.

    Args:
        ctx: The context of the test contract, which differs from the target contract to be executed.
        ex: The input state.
        addr: The address of the contract to be executed.

    Returns:
        A generator of output states.

    Raises:
        ValueError: If the contract name cannot be found for the given address.
    """
    args = ctx.args
    excluded_senders = ctx.excluded_senders
    # TODO: implement memoization
    effective_target_senders = ctx.target_senders - excluded_senders

    # retrieve the contract name and metadata from the given address
    code = ex.code[addr]
    contract_name = code.contract_name
    filename = code.filename

    if not contract_name:
        raise ValueError(f"couldn't find the contract name for: {addr}")

    contract_json = BuildOut().get_by_name(contract_name, filename)
    abi = get_abi(contract_json)

    # iterate over each function in the target contract
    target_selectors = resolve_target_selectors(ctx, addr, contract_json)
    for fun_sig, fun_selector in target_selectors:
        fun_name = fun_sig.split("(")[0]
        fun_info = FunctionInfo(contract_name, fun_name, fun_sig, fun_selector)

        try:
            # create a symbolic tx.origin
            tx_origin = mk_addr(
                f"halmos_tx_origin_{id_str(addr)}_{uid()}_{ex.new_symbol_id():>02}"
            )

            # create a symbolic msg.sender
            msg_sender = mk_addr(
                f"halmos_msg_sender_{id_str(addr)}_{uid()}_{ex.new_symbol_id():>02}"
            )

            # restrict msg.sender to the specified target senders.
            # follow foundry's behavior where:
            # - if effective_target_senders exist, consider them only.
            # - if no effective_target_senders but excluded_senders exist, consider excluded_senders only.
            # - otherwise, no restriction for sender.
            msg_sender_cond = (
                smt_or([msg_sender == target for target in effective_target_senders])
                if effective_target_senders
                else smt_and([msg_sender != excluded for excluded in excluded_senders])
                if excluded_senders
                else None
            )

            # create a symbolic msg.value
            msg_value = BitVec(
                f"halmos_msg_value_{id_str(addr)}_{uid()}_{ex.new_symbol_id():>02}",
                BitVecSort256,
            )

            yield from run_target_function(
                args,
                ex,
                addr,
                abi,
                fun_info,
                tx_origin,
                msg_sender,
                msg_value,
                msg_sender_cond,
            )

        except Exception as err:
            error(f"run_target_contract {addr} {fun_sig}: {type(err).__name__}: {err}")
            if args.debug:
                traceback.print_exc()
            continue


def _compute_frontier(ctx: ContractContext, depth: int) -> Iterator[Exec]:
    """
    Computes the frontier states at a given depth.

    This function iterates over the previous frontier states at `depth - 1` and executes an arbitrary function of an arbitrary target contract from each state.
    The resulting states form the new frontier at the current depth, which are yielded and also stored in the frontier state cache.

    NOTE: this is internal, only to be called by get_frontier().

    Args:
        ctx: The contract context containing the previous frontier states and other information.
        depth: The current depth level for which the frontier states are being computed.

    Returns:
        A generator for frontier states at the given depth.
    """
    frontier_states = ctx.frontier_states

    # frontier states at the previous depth, which will be used as input for computing new frontier states at the current depth
    curr_exs = frontier_states[depth - 1]

    # the cache for the new frontier states
    next_exs = []
    frontier_states[depth] = next_exs

    visited = ctx.visited

    panic_error_codes = ctx.args.panic_error_codes
    flamegraph_enabled = ctx.args.flamegraph

    contract_name = ctx.name
    for idx, pre_ex in enumerate(curr_exs):
        ui.update_status(
            f"{contract_name}: "
            f"depth: {cyan(depth)} | "
            f"starting states: {cyan(len(curr_exs))} | "
            f"unique states: {cyan(len(visited))} | "
            f"frontier states: {cyan(len(next_exs))} | "
            f"completed paths: {cyan(idx)} "
        )

        for addr in resolve_target_contracts(ctx, pre_ex):
            # execute a target contract
            post_exs = run_target_contract(ctx, pre_ex, addr)

            for post_ex in post_exs:
                subcall = post_ex.context

                if flamegraph_enabled:
                    call_flamegraph.add_with_sequence(post_ex.call_sequence, subcall)

                # ignore and report if halmos-errored
                if subcall.is_stuck():
                    error(
                        f"{depth=}: addr={hexify(addr)}: {subcall.get_stuck_reason()}"
                    )
                    continue

                # ignore if reverted
                if subcall.output.error:
                    # ignore normal reverts
                    if not post_ex.is_panic_of(panic_error_codes):
                        continue

                    fun_info = subcall.message.fun_info

                    # ignore if the probe has already been reported
                    if fun_info in ctx.probes_reported:
                        continue

                    ctx.probes_reported.add(fun_info)

                    # print error trace
                    sequence = (
                        rendered_call_sequence(post_ex.call_sequence) or "    (empty)\n"
                    )
                    trace = rendered_trace(subcall)
                    msg = f"Assertion failure detected in {fun_info.contract_name}.{fun_info.sig}"
                    ui.print(f"{msg}\nSequence:\n{sequence}\nTrace:\n{trace}")

                    # because this is a reverted state, we don't need to explore it further
                    continue

                # skip if already visited
                post_ex.path_slice()
                post_id = get_state_id(post_ex)
                if post_id in visited:
                    continue

                # update visited set
                # TODO: check path feasibility
                visited.add(post_id)

                # update call sequences
                post_ex.call_sequence = pre_ex.call_sequence + [subcall]

                # update timestamp
                timestamp_name = f"halmos_block_timestamp_depth{depth}_{uid()}"
                post_ex.block.timestamp = ZeroExt(192, BitVec(timestamp_name, 64))
                post_ex.path.append(post_ex.block.timestamp >= pre_ex.block.timestamp)

                # update the frontier states cache and yield the new frontier state
                next_exs.append(post_ex)
                yield post_ex


def get_frontier(ctx: ContractContext, depth: int) -> Iterable[Exec]:
    """
    Retrieves the frontier states at a given depth.

    If the frontier states have already been computed, the cached results are returned.
    Otherwise, the generator from _compute_frontier() is returned.

    NOTE: This is not thread-safe.
    Using the --early-exit option may result in incomplete exploration of the current depth if a counterexample is found during the first invariant test.
    As a result, subsequent tests might only consider a partially computed frontier.
    """
    if (frontier := ctx.frontier_states.get(depth)) is not None:
        return frontier

    return _compute_frontier(ctx, depth)


def run_message(
    ctx: FunctionContext, sevm: SEVM, message: Message, dyn_params: list
) -> Iterator[Exec]:
    """
    Executes the given test against all frontier states.

    A frontier state is the result of executing a sequence of arbitrary txs starting from the initial setup state.
    These states are grouped by their tx depth (i.e., the number of txs in a sequence) and cached in ContractContext.frontier_states to avoid re-computation for other tests.

    The max tx depth to consider is specified in FunctionContext, which is given by --invariant-depth for invariant tests, and set to 0 for regular tests.

    For regular tests (where the max tx depth is 0), this function amounts to executing the given test against only the initial setup state.
    """

    args = ctx.args
    contract_ctx = ctx.contract_ctx

    for depth in range(ctx.max_call_depth + 1):
        for ex in get_frontier(contract_ctx, depth):
            try:
                solver = mk_solver(args)

                path = Path(solver)
                path.extend_path(ex.path)
                path.process_dyn_params(dyn_params)

                yield from sevm.run_message(ex, message, path)

            finally:
                # reset any remaining solver states from the default context
                reset(solver)


def run_test(ctx: FunctionContext) -> TestResult:
    args = ctx.args
    fun_info = ctx.info
    funname, funsig = fun_info.name, fun_info.sig

    if args.verbose >= 1:
        print(f"Executing {funname}")

    is_invariant = funname.startswith("invariant_")

    # set the config for every trace rendered in this test
    halmos.traces.config_context.set(args)

    #
    # prepare calldata
    #

    sevm = SEVM(args, fun_info)

    cd, dyn_params = mk_calldata(ctx.contract_ctx.abi, fun_info, args)

    message = Message(
        target=FOUNDRY_TEST,
        caller=FOUNDRY_CALLER,
        origin=FOUNDRY_ORIGIN,
        value=0,
        data=cd,
        call_scheme=EVM.CALL,
        fun_info=fun_info,
    )

    #
    # run
    #

    timer = NamedTimer("time")
    timer.create_subtimer("paths")

    exs = run_message(ctx, sevm, message, dyn_params)

    normal = 0
    potential = 0
    stuck = []

    flamegraph_enabled = args.flamegraph
    potential_flamegraphs: dict[int, CallSequenceFlamegraph] = {}

    def solve_end_to_end_callback(future: Future):
        # beware: this function may be called from threads other than the main thread,
        # so we must be careful to avoid referencing any z3 objects / contexts

        if e := future.exception():
            if isinstance(e, ShutdownError):
                if args.debug:
                    debug(
                        f"ignoring solver callback, executor has been shutdown: {e!r}"
                    )
                return

            error(f"encountered exception during assertion solving: {e!r}")

        #
        # we are done solving, process and triage the result
        #

        solver_output: SolverOutput = future.result()
        result, model = solver_output.result, solver_output.model

        if ctx.solving_ctx.executor.is_shutdown():
            # if the thread pool is in the process of shutting down,
            # we want to stop processing remaining models/timeouts/errors, etc.
            return

        # keep track of the solver outputs, so that we can display PASS/FAIL/TIMEOUT/ERROR later
        ctx.solver_outputs.append(solver_output)

        if result == unsat:
            if solver_output.unsat_core:
                ctx.append_unsat_core(solver_output.unsat_core)
            return

        if result == "err":
            error(
                f"solver error: {solver_output.error} (returncode={solver_output.returncode})"
            )
            return

        # model could be an empty dict here, so compare to None explicitly
        if model is None:
            return

        # print counterexample trace
        path_id = solver_output.path_id
        if args.verbose >= VERBOSITY_TRACE_COUNTEREXAMPLE:
            pid_str = f" #{path_id}" if args.verbose >= VERBOSITY_TRACE_PATHS else ""
            print(f"Trace{pid_str}:")
            print(ctx.traces[path_id], end="")

        if model.is_valid:
            print(red(f"Counterexample: {model}"))
            ctx.valid_counterexamples.append(model)

            # add the stacks from the temporary flamegraph to the global one
            if flamegraph_enabled and is_invariant:
                call_flamegraph.stacks.extend(potential_flamegraphs[path_id].stacks)

            # we have a valid counterexample, so we are eligible for early exit
            if args.early_exit:
                debug(f"Shutting down {ctx.info.name}'s solver executor")
                ctx.solving_ctx.executor.shutdown(wait=False)
        else:
            warn_str = f"Counterexample (potentially invalid): {model}"
            warn_code(COUNTEREXAMPLE_INVALID, warn_str)

            ctx.invalid_counterexamples.append(model)

        # print call sequence for invariant testing
        if sequence := ctx.call_sequences[path_id]:
            print(f"Sequence:\n{sequence}")

    #
    # consume the sevm.run() generator
    # (actually triggers path exploration)
    #

    path_id = 0  # default value in case we don't enter the loop body
    submitted_futures = []
    for path_id, ex in enumerate(exs):
        # check if early exit is triggered
        if ctx.solving_ctx.executor.is_shutdown():
            if args.debug:
                print("aborting path exploration, executor has been shutdown")
            break

        # cache exec in case we need to print it later
        if args.print_failed_states:
            ctx.exec_cache[path_id] = ex

        if args.verbose >= VERBOSITY_TRACE_PATHS:
            ui.print(f"Path #{path_id}:\n{indent_text(hexify(ex.path))}")
            ui.print("\nTrace:")

            with suspend_status(ui.status):
                render_trace(ex.context)

        if flamegraph_enabled and not is_invariant:
            exec_flamegraph.add(ex.context)

        output = ex.context.output
        error_output = output.error
        panic_found = ex.is_panic_of(args.panic_error_codes)

        if panic_found or (fail_found := is_global_fail_set(ex.context)):
            potential += 1

            if args.verbose >= 1:
                print(f"Found potential path with {path_id=} ", end="")
                if panic_found:
                    panic_code = unbox_int(output.data[4:36].unwrap())
                    print(f"Panic(0x{panic_code:02x}) {error_output}")
                elif fail_found:
                    print(f"(fail flag set) {error_output}")

            # we don't know yet if this will lead to a counterexample
            # so we save the rendered trace here and potentially print it later
            # if a valid counterexample is found
            if args.verbose >= VERBOSITY_TRACE_COUNTEREXAMPLE:
                ctx.traces[path_id] = rendered_trace(ex.context)
            ctx.call_sequences[path_id] = rendered_call_sequence(ex.call_sequence)

            if flamegraph_enabled and is_invariant:
                # render the flamegraph to a temporary holder,
                # until we can confirm that it's a valid counterexample
                tmp_flamegraph = CallSequenceFlamegraph(title="Temp")
                tmp_flamegraph.add_with_sequence(
                    ex.call_sequence, ex.context, mark_as_fail=True
                )
                potential_flamegraphs[path_id] = tmp_flamegraph

            query: SMTQuery = ex.path.to_smt2(args)

            # beware: because this object crosses thread boundaries, we must be careful to
            # avoid any reference to z3 objects
            path_ctx = PathContext(
                args=args,
                path_id=path_id,
                query=query,
                solving_ctx=ctx.solving_ctx,
            )

            try:
                solve_future = ctx.thread_pool.submit(solve_end_to_end, path_ctx)
                solve_future.add_done_callback(solve_end_to_end_callback)
                submitted_futures.append(solve_future)
            except ShutdownError:
                if args.debug:
                    print("aborting path exploration, executor has been shutdown")
                break

        elif ex.context.is_stuck():
            debug(f"Potential error path (id: {path_id})")
            path_ctx = PathContext(
                args=args,
                path_id=path_id,
                query=ex.path.to_smt2(args),
                solving_ctx=ctx.solving_ctx,
            )
            solver_output = solve_low_level(path_ctx)
            if solver_output.result != unsat:
                stuck.append((path_id, ex, ex.context.get_stuck_reason()))
                if args.print_blocked_states:
                    ctx.traces[path_id] = (
                        f"{hexify(ex.path)}\n{rendered_trace(ex.context)}"
                    )

        elif not error_output:
            if args.print_success_states:
                print(f"# {path_id}")
                print(ex)
            normal += 1

        # print post-states
        if args.print_states:
            print(f"# {path_id}")
            print(ex)
            print(rendered_call_sequence(ex.call_sequence))

        # 0 width is unlimited
        if args.width and path_id >= args.width:
            msg = "incomplete execution due to the specified limit"
            warn(f"{funsig}: {msg}: --width {args.width}")
            break

    num_execs = path_id + 1

    # the name is a bit misleading: this timer only starts after the exploration phase is complete
    # but it's possible that solvers have already been running for a while
    timer.create_subtimer("models")

    if potential > 0 and args.verbose >= 1:
        print(
            f"# of potential paths involving assertion violations: {potential} / {num_execs}"
            f" (--solver-threads {args.solver_threads})"
        )

    #
    # display assertion solving progress
    #

    if not args.no_status:
        while True:
            done = sum(fm.done() for fm in submitted_futures)
            total = potential
            if done == total:
                break
            elapsed = timedelta(seconds=int(timer.elapsed()))
            new_status = f"{funsig}: [{elapsed}] solving queries: {done} / {total}"
            ui.update_status(new_status)
            time.sleep(0.1)

    ctx.thread_pool.shutdown(wait=True)

    timer.stop()
    time_info = timer.report(include_subtimers=args.statistics)

    #
    # print test result
    #

    counter = Counter(str(m.result) for m in ctx.solver_outputs)
    if counter["sat"] > 0:
        passfail = red("[FAIL]")
        exitcode = Exitcode.COUNTEREXAMPLE.value
    elif counter["err"] > 0:
        passfail = red("[ERROR]")
        exitcode = Exitcode.EXCEPTION.value
    elif counter["unknown"] > 0:
        passfail = yellow("[TIMEOUT]")
        exitcode = Exitcode.TIMEOUT.value
    elif len(stuck) > 0:
        passfail = red("[ERROR]")
        exitcode = Exitcode.STUCK.value
    elif normal == 0:
        passfail = red("[ERROR]")
        exitcode = Exitcode.REVERT_ALL.value
        warn_code(
            REVERT_ALL,
            f"{funsig}: all paths have been reverted; the setup state or inputs may have been too restrictive.",
        )
    else:
        passfail = green("[PASS]")
        exitcode = Exitcode.PASS.value

    timer.stop()
    time_info = timer.report(include_subtimers=args.statistics)

    # print test result
    print(
        f"{passfail} {funsig} (paths: {num_execs}, {time_info}, "
        f"bounds: [{', '.join([str(x) for x in dyn_params])}])"
    )

    for path_id, _, err in stuck:
        warn_code(INTERNAL_ERROR, f"Encountered {err}")
        if args.print_blocked_states:
            print(f"\nPath #{path_id}")
            print(ctx.traces[path_id], end="")

    logs = sevm.logs
    if logs.bounded_loops:
        warn_code(
            LOOP_BOUND,
            f"{funsig}: paths have not been fully explored due to the loop unrolling bound: {args.loop}",
        )
        debug("\n".join(jumpid_str(x) for x in logs.bounded_loops))

    # return test result
    num_cexes = len(ctx.valid_counterexamples) + len(ctx.invalid_counterexamples)
    if args.minimal_json_output:
        return TestResult(funsig, exitcode, num_cexes)
    else:
        return TestResult(
            funsig,
            exitcode,
            num_cexes,
            ctx.valid_counterexamples + ctx.invalid_counterexamples,
            (num_execs, normal, len(stuck)),
            (timer.elapsed(), timer["paths"].elapsed(), timer["models"].elapsed()),
            len(logs.bounded_loops),
        )


def extract_setup(ctx: ContractContext) -> FunctionInfo:
    methodIdentifiers = ctx.method_identifiers
    setup_sigs = sorted(
        [
            (k, v)
            for k, v in methodIdentifiers.items()
            if k == "setUp()" or k.startswith("setUpSymbolic(")
        ]
    )

    if not setup_sigs:
        return FunctionInfo()

    (setup_sig, setup_selector) = setup_sigs[-1]
    setup_name = setup_sig.split("(")[0]
    return FunctionInfo(ctx.name, setup_name, setup_sig, setup_selector)


def reset(solver):
    if threading.current_thread() != threading.main_thread():
        # can't access z3 objects from other threads
        warn("reset() called from a non-main thread")

    solver.reset()


def setup_invariant_test_context(ctx: ContractContext, setup_ex: Exec):
    # skip if forge-std/Test.sol is not imported
    if "targetSenders()" not in ctx.abi:
        return

    try:
        process_target_senders(ctx, setup_ex)
        process_target_contracts(ctx, setup_ex)
        process_target_selectors(ctx, setup_ex)

        process_excluded_senders(ctx, setup_ex)
        process_excluded_contracts(ctx, setup_ex)
        process_excluded_selectors(ctx, setup_ex)
    except Exception as err:
        warn(
            f"An error occurred in setup_invariant_test_context and was ignored: {type(err).__name__}: {err}"
        )


def execute_simple_getter(
    ctx: ContractContext, setup_ex: Exec, fun_info: FunctionInfo
) -> ByteVec:
    """Executes a simple getter that takes no input, and returns the result."""

    args = ctx.args

    exs = run_target_function(
        args,
        setup_ex,
        FOUNDRY_TEST,
        ctx.abi,
        fun_info,
        FOUNDRY_ORIGIN,
        FOUNDRY_CALLER,
        0,
    )
    exs = list(exs)

    # sanity check
    if len(exs) != 1:
        raise HalmosException(f"{fun_info.sig}: # of paths: {len(exs)}")

    [ex] = exs

    output = ex.context.output
    returndata = output.data

    if output.error is not None or not returndata:
        raise HalmosException(f"{fun_info.sig}: {output.error=} {returndata=}")

    return returndata


def abi_decode_primitive_array(returndata: ByteVec) -> Iterator[Bytes]:
    """Decodes an array of primitive-type values."""

    offset = int_of(
        extract_bytes(returndata, 0, 32),
        "symbolic offset for bytes argument",
    )
    length = int_of(
        extract_bytes(returndata, offset, 32),
        "symbolic size for bytes argument",
    )

    start = offset + 32
    for idx in range(length):
        yield extract_bytes(returndata, start + idx * 32, 32)


def abi_decode_FuzzSelector_array(
    returndata: ByteVec,
) -> Iterator[tuple[Bytes, list[Bytes]]]:
    """Decodes a FuzzSelector array."""

    offset = int_of(
        extract_bytes(returndata, 0, 32),
        "symbolic offset for bytes argument",
    )
    length = int_of(
        extract_bytes(returndata, offset, 32),
        "symbolic size for bytes argument",
    )

    start = offset + 32
    for idx in range(length):
        item_offset = int_of(
            extract_bytes(returndata, start + idx * 32, 32),
            "symbolic offset for FuzzSelector items",
        )
        item_start = start + item_offset

        target_contract = extract_bytes(returndata, item_start, 32)

        selectors = []

        selectors_offset = item_start + 64
        selectors_count = int_of(
            extract_bytes(returndata, selectors_offset, 32),
            "symbolic size for FuzzSelector items",
        )
        selectors_start = selectors_offset + 32
        for selector_idx in range(selectors_count):
            # read the first four bytes
            selector = extract_bytes(returndata, selectors_start + selector_idx * 32, 4)
            selectors.append(selector)

        yield (target_contract, selectors)


def process_target_senders(ctx: ContractContext, setup_ex: Exec):
    # function targetSenders() public view returns (address[] memory targetedSenders_)
    selector = "3e5e3c23"
    funname = "targetSenders"
    fun_info = FunctionInfo(ctx.name, "funname", f"{funname}()", selector)

    returndata = execute_simple_getter(ctx, setup_ex, fun_info)

    target_senders = ctx.target_senders
    for item in abi_decode_primitive_array(returndata):
        target_senders.add(con_addr(int.from_bytes(item, "big")))


def process_excluded_senders(ctx: ContractContext, setup_ex: Exec):
    # function excludeSenders() public view returns (address[] memory excludedSenders_)
    selector = "1ed7831c"
    funname = "excludeSenders"
    fun_info = FunctionInfo(ctx.name, "funname", f"{funname}()", selector)

    returndata = execute_simple_getter(ctx, setup_ex, fun_info)

    excluded_senders = ctx.excluded_senders
    for item in abi_decode_primitive_array(returndata):
        excluded_senders.add(con_addr(int.from_bytes(item, "big")))


def process_target_contracts(ctx: ContractContext, setup_ex: Exec):
    # function targetContracts() public view returns (address[] memory targetedContracts_) {
    selector = "3f7286f4"
    funname = "targetContracts"
    fun_info = FunctionInfo(ctx.name, "funname", f"{funname}()", selector)

    returndata = execute_simple_getter(ctx, setup_ex, fun_info)

    target_contracts = ctx.target_contracts
    for item in abi_decode_primitive_array(returndata):
        target_contracts.add(con_addr(int.from_bytes(item, "big")))


def process_excluded_contracts(ctx: ContractContext, setup_ex: Exec):
    # function excludeContracts() public view returns (address[] memory excludedContracts_) {
    selector = "e20c9f71"
    funname = "excludeContracts"
    fun_info = FunctionInfo(ctx.name, "funname", f"{funname}()", selector)

    returndata = execute_simple_getter(ctx, setup_ex, fun_info)

    excluded_contracts = ctx.excluded_contracts
    for item in abi_decode_primitive_array(returndata):
        excluded_contracts.add(con_addr(int.from_bytes(item, "big")))


def process_target_selectors(ctx: ContractContext, setup_ex: Exec):
    # function targetSelectors() public view returns (FuzzSelector[] memory targetedSelectors_) {
    selector = "916a17c6"
    funname = "targetSelectors"
    fun_info = FunctionInfo(ctx.name, "funname", f"{funname}()", selector)

    returndata = execute_simple_getter(ctx, setup_ex, fun_info)

    for target, selectors in abi_decode_FuzzSelector_array(returndata):
        target_contract = con_addr(int.from_bytes(target, "big"))
        ctx.target_selectors[target_contract].update(selectors)


def process_excluded_selectors(ctx: ContractContext, setup_ex: Exec):
    # function excludeSelectors() public view returns (FuzzSelector[] memory excludedSelectors_) {
    selector = "b0464fdc"
    funname = "excludeSelectors"
    fun_info = FunctionInfo(ctx.name, "funname", f"{funname}()", selector)

    returndata = execute_simple_getter(ctx, setup_ex, fun_info)

    for target, selectors in abi_decode_FuzzSelector_array(returndata):
        target_contract = con_addr(int.from_bytes(target, "big"))
        ctx.excluded_selectors[target_contract].update(selectors)


# TODO: implement memoization to prevent redundant computation when ex.code remains unchanged
def resolve_target_contracts(ctx: ContractContext, ex: Exec) -> set[Address]:
    target_contracts = ctx.target_contracts
    target_selectors = ctx.target_selectors

<<<<<<< HEAD
    resolved_targets = (
        target_contracts | target_selectors.keys()
        if target_contracts
        else ex.code.keys()
    )
=======
    # conflict resolution as per foundry's behavior
    resolved_target_contracts = target_contracts if target_contracts else ex.code.keys()
    resolved_target_contracts -= ctx.excluded_contracts
    resolved_target_contracts |= target_selectors.keys()
>>>>>>> 43ff38e6

    # Note: FOUNDRY_TEST is excluded unless a targetSelector() is specified for it, even if targetContract(FOUNDRY_TEST) is provided.
    result = (
        resolved_targets
        if target_selectors[FOUNDRY_TEST]
        else resolved_targets - {FOUNDRY_TEST}
    )

    if not result:
        msg = (
            "A targetSelector() must be specified if the test contract is set as a target."
            if target_contracts
            else "No contracts have been deployed during setUp()."
        )
        raise HalmosException(f"No target contracts available. {msg}")

    return result


# TODO: implement memoization
def resolve_target_selectors(
    ctx: ContractContext, addr: Address, contract_json: dict
) -> Iterator[tuple[str, str]]:
    abi = get_abi(contract_json)
    method_identifiers = contract_json["methodIdentifiers"].items()

    # follow foundry's behavior where excludeSelector is ignored if targetSelector is given
    if target_selectors := ctx.target_selectors[addr]:
        for fun_sig, fun_selector in method_identifiers:
            # TODO: Refactor contract_json to use bytes for method_identifiers instead of strings
            if bytes.fromhex(fun_selector) in target_selectors:
                yield (fun_sig, fun_selector)

    elif excluded_selectors := ctx.excluded_selectors[addr]:
        for fun_sig, fun_selector in method_identifiers:
            if bytes.fromhex(fun_selector) not in excluded_selectors:
                yield (fun_sig, fun_selector)

    else:
        for fun_sig, fun_selector in method_identifiers:
            # skip if 'pure' or 'view' function that doesn't change the state
            state_mutability = abi[fun_sig]["stateMutability"]
            if state_mutability in ["pure", "view"]:
                if ctx.args.debug:
                    fun_name = fun_sig.split("(")[0]
                    print(f"Skipping {fun_name} ({state_mutability})")
                continue

            yield (fun_sig, fun_selector)


def run_contract(ctx: ContractContext) -> list[TestResult]:
    BuildOut().set_build_out(ctx.build_out_map)

    args = ctx.args
    setup_info = extract_setup(ctx)

    try:
        setup_config = with_devdoc(args, setup_info.sig, ctx.contract_json)
        setup_config = with_resolved_solver(setup_config)

        if setup_config.debug_config:
            debug(f"{setup_config.formatted_layers()}")

        setup_solver = mk_solver(setup_config)
        setup_ctx = FunctionContext(
            args=setup_config,
            info=setup_info,
            solver=setup_solver,
            contract_ctx=ctx,
        )

        halmos.traces.config_context.set(setup_config)
        setup_ex = setup(setup_ctx)
        setup_ex.path_slice()

        setup_invariant_test_context(ctx, setup_ex)
    except Exception as err:
        error(f"{setup_info.sig} failed: {type(err).__name__}: {err}")
        if args.debug:
            traceback.print_exc()

        # reset any remaining solver states from the default context
        reset(setup_solver)

        return []

    # initialize the frontier and visited states using the initial setup state
    ctx.frontier_states[0] = [setup_ex]
    ctx.visited.add(get_state_id(setup_ex))

    test_results = run_tests(ctx, setup_ex, ctx.funsigs)

    # reset any remaining solver states from the default context
    reset(setup_solver)

    return test_results


def run_tests(
    ctx: ContractContext,
    setup_ex: Exec,
    funsigs: list[str],
) -> list[TestResult]:
    """
    Executes each of the given test functions on the given input state.
    Used for both regular and invariant tests.

    Args:
        ctx: The context of the test contract.
        setup_ex: The setup state from which each test will be run.
        funsigs: A list of test function signatures to execute.

    Returns:
        A list of test results.
    """
    args = ctx.args

    test_results = []
    debug_config = args.debug_config

    # pretty print the target contracts and functions for invariant tests
    has_invariant_tests = any(funsig.startswith("invariant_") for funsig in funsigs)
    if has_invariant_tests:
        try:
            target_contracts = resolve_target_contracts(ctx, setup_ex)
        except HalmosException:
            # no target contracts found, let the downstream tests fail
            target_contracts = []

        panel_content = []
        for target_contract in target_contracts:
            code = setup_ex.code[target_contract]
            contract_name = code.contract_name
            filename = code.filename
            contract_json = BuildOut().get_by_name(contract_name, filename)

            addr_str = rendered_address(
                target_contract, replace_with_contract_name=False
            )
            tree = Tree(f"[bold]{filename}:{contract_name}[/bold] @ {addr_str}")

            target_selectors = resolve_target_selectors(
                ctx, target_contract, contract_json
            )
            for fun_sig, _ in target_selectors:
                tree.add(f"{fun_sig}")

            panel_content.append(tree)
            panel_content.append(Text(""))

        if panel_content:
            # pop the last newline
            panel_content.pop()
            panel = Panel(
                Group(*panel_content),
                title="Initial Invariant Target Functions",
                border_style="blue",
                expand=False,
            )
            ui.print("\n", panel, "\n")

    for funsig in funsigs:
        selector = ctx.method_identifiers[funsig]
        fun_info = FunctionInfo(ctx.name, funsig.split("(")[0], funsig, selector)
        try:
            test_config = with_devdoc(args, funsig, ctx.contract_json)

            # resolve the solver command at the function level
            test_config = with_resolved_solver(test_config)

            if debug_config:
                debug(f"{test_config.formatted_layers()}")

            max_call_depth = (
                test_config.invariant_depth if funsig.startswith("invariant_") else 0
            )

            test_ctx = FunctionContext(
                args=test_config,
                info=fun_info,
                solver=None,
                contract_ctx=ctx,
                setup_ex=setup_ex,
                max_call_depth=max_call_depth,
            )

            test_result = run_test(test_ctx)
        except Exception as err:
            print(f"{color_error('[ERROR]')} {funsig}")
            error(f"{type(err).__name__}: {err}")
            if args.debug:
                traceback.print_exc()
            test_results.append(TestResult(funsig, Exitcode.EXCEPTION.value))
            continue

        test_results.append(test_result)

    return test_results


def contract_regex(args):
    if contract := args.contract:
        return f"^{contract}$"
    else:
        return args.match_contract


def test_regex(args):
    match_test = args.match_test
    if match_test.startswith("^"):
        return match_test
    else:
        return f"^{args.function}.*{match_test}"


@dataclass(frozen=True)
class MainResult:
    exitcode: int
    # contract path -> list of test results
    test_results: dict[str, list[TestResult]] = None


def _main(_args=None) -> MainResult:
    timer = NamedTimer("total")
    timer.create_subtimer("build")

    #
    # z3 global options
    #

    set_option(max_width=240)
    set_option(max_lines=10**8)
    # set_option(max_depth=1000)

    #
    # command line arguments
    #

    args = load_config(_args)

    if args.version:
        print(f"halmos {metadata.version('halmos')}")
        return MainResult(0)

    if args.disable_gc:
        gc.disable()

    if args.debug:
        logger.setLevel(logging.DEBUG)
        logger_unique.setLevel(logging.DEBUG)

    if args.trace_memory:
        import halmos.memtrace as memtrace

        memtrace.MemTracer.get().start()

    if args.flamegraph:
        flamegraph_installed = shutil.which("flamegraph.pl") is not None
        if flamegraph_installed:
            print(
                f"Flamegraphs will be written to {exec_flamegraph.out_filepath}"
                f" and {call_flamegraph.out_filepath}"
            )
        else:
            error("flamegraph.pl not found in PATH")
            error("(see https://github.com/brendangregg/FlameGraph)")
            args = args.with_overrides("halmos runtime", flamegraph=False)

    #
    # compile
    #

    build_cmd = [
        "forge",  # shutil.which('forge')
        "build",
        "--ast",
        "--root",
        args.root,
        "--extra-output",
        "storageLayout",
        "metadata",
    ]

    # run forge without capturing stdout/stderr
    debug(f"Running {' '.join(build_cmd)}")

    build_exitcode = subprocess.run(build_cmd).returncode

    if build_exitcode:
        error(f"Build failed: {build_cmd}")
        return MainResult(1)

    ui.start_status()

    timer.create_subtimer("load")
    try:
        build_out = parse_build_out(args)
    except Exception as err:
        error(f"Build output parsing failed: {type(err).__name__}: {err}")
        if args.debug:
            traceback.print_exc()
        return MainResult(1)

    timer.create_subtimer("tests")

    total_passed = 0
    total_failed = 0
    total_found = 0
    test_results_map = {}

    #
    # exit and signal handlers to avoid dropping json output
    #

    def on_exit(exitcode: int) -> MainResult:
        ExecutorRegistry().shutdown_all()

        ui.stop_status()

        result = MainResult(exitcode, test_results_map)

        if args.json_output:
            debug(f"Writing output to {args.json_output}")
            with open(args.json_output, "w") as json_file:
                json.dump(asdict(result), json_file, indent=4)

        return result

    def on_signal(signum, frame):
        debug(f"Signal {signum} received")
        exitcode = 128 + signum
        on_exit(exitcode)
        sys.exit(exitcode)

    for signum in [signal.SIGINT, signal.SIGTERM]:
        signal.signal(signum, on_signal)

    #
    # run
    #

    _contract_regex = contract_regex(args)
    _test_regex = test_regex(args)

    for build_out_map, filename, contract_name in build_output_iterator(build_out):
        if not re.search(_contract_regex, contract_name):
            continue

        (contract_json, contract_type, natspec) = build_out_map[filename][contract_name]
        if contract_type != "contract":
            continue

        methodIdentifiers = contract_json["methodIdentifiers"]
        funsigs = [f for f in methodIdentifiers if re.search(_test_regex, f)]
        num_found = len(funsigs)

        if num_found == 0:
            continue

        contract_timer = NamedTimer("time")

        abi = get_abi(contract_json)
        creation_hexcode = contract_json["bytecode"]["object"]
        deployed_hexcode = contract_json["deployedBytecode"]["object"]
        linkReferences = contract_json["bytecode"]["linkReferences"]
        libs = import_libs(build_out_map, creation_hexcode, linkReferences)

        contract_path = f"{contract_json['ast']['absolutePath']}:{contract_name}"
        print(f"\nRunning {num_found} tests for {contract_path}")

        # Set the test contract address in DeployAddressMapper
        DeployAddressMapper().add_deployed_contract(hexify(FOUNDRY_TEST), contract_name)

        # support for `/// @custom:halmos` annotations
        contract_args = with_natspec(args, contract_name, natspec)
        contract_ctx = ContractContext(
            args=contract_args,
            name=contract_name,
            funsigs=funsigs,
            creation_hexcode=creation_hexcode,
            deployed_hexcode=deployed_hexcode,
            abi=abi,
            method_identifiers=methodIdentifiers,
            contract_json=contract_json,
            libs=libs,
            build_out_map=build_out_map,
        )

        test_results = run_contract(contract_ctx)
        num_passed = sum(r.exitcode == PASS for r in test_results)
        num_failed = num_found - num_passed

        print(
            "Symbolic test result: "
            f"{num_passed} passed; "
            f"{num_failed} failed; "
            f"{contract_timer.report()}"
        )

        total_found += num_found
        total_passed += num_passed
        total_failed += num_failed

        if contract_path in test_results_map:
            raise ValueError("already exists", contract_path)

        test_results_map[contract_path] = test_results

    if args.statistics:
        print(f"\n[time] {timer.report()}")

    if exec_flamegraph:
        exec_flamegraph.flush(force=True)

    if call_flamegraph:
        call_flamegraph.flush(force=True)

    if args.profile_instructions:
        profiler = Profiler()
        top_instructions = profiler.get_top_instructions()
        separator = "-" * 26
        print(separator)
        print(f"{'Instruction':<12} {'Count':>12}")
        print(separator)
        for instruction, count in top_instructions:
            print(f"{instruction:<12} {count:>12,}")
        print(separator)
        print(f"{'Total':<12} {profiler.counters.total():>12,}")
        print(separator)

    if total_found == 0:
        error(
            "No tests with"
            + f" --match-contract '{contract_regex(args)}'"
            + f" --match-test '{test_regex(args)}'"
        )
        return MainResult(1)

    exitcode = 0 if total_failed == 0 else 1
    return on_exit(exitcode)


# entrypoint for the `halmos` script
def main() -> int:
    exitcode = _main().exitcode
    return exitcode


# entrypoint for `python -m halmos`
if __name__ == "__main__":
    sys.exit(main())<|MERGE_RESOLUTION|>--- conflicted
+++ resolved
@@ -1299,22 +1299,14 @@
     target_contracts = ctx.target_contracts
     target_selectors = ctx.target_selectors
 
-<<<<<<< HEAD
-    resolved_targets = (
-        target_contracts | target_selectors.keys()
-        if target_contracts
-        else ex.code.keys()
-    )
-=======
     # conflict resolution as per foundry's behavior
     resolved_target_contracts = target_contracts if target_contracts else ex.code.keys()
     resolved_target_contracts -= ctx.excluded_contracts
     resolved_target_contracts |= target_selectors.keys()
->>>>>>> 43ff38e6
 
     # Note: FOUNDRY_TEST is excluded unless a targetSelector() is specified for it, even if targetContract(FOUNDRY_TEST) is provided.
     result = (
-        resolved_targets
+        resolved_target_contracts
         if target_selectors[FOUNDRY_TEST]
         else resolved_targets - {FOUNDRY_TEST}
     )
