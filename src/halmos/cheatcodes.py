# SPDX-License-Identifier: AGPL-3.0

import json
import re

from subprocess import Popen, PIPE
from typing import List, Dict, Set, Tuple, Any

from z3 import *

from .bytevec import ByteVec
from .exceptions import FailCheatcode, HalmosException, InfeasiblePath
from .utils import *


# f_vmaddr(key) -> address
f_vmaddr = Function("f_vmaddr", BitVecSort256, BitVecSort160)

# f_sign_v(key, digest) -> v
f_sign_v = Function("f_sign_v", BitVecSort256, BitVecSort256, BitVecSort8)

# f_sign_r(key, digest) -> r
f_sign_r = Function("f_sign_r", BitVecSort256, BitVecSort256, BitVecSort256)

# f_sign_s(key, digest) -> s
f_sign_s = Function("f_sign_s", BitVecSort256, BitVecSort256, BitVecSort256)


def name_of(x: str) -> str:
    return re.sub(r"\s+", "_", x)


def extract_string_array_argument(calldata: BitVecRef, arg_idx: int):
    """Extracts idx-th argument of string array from calldata"""

    array_slot = int_of(extract_bytes(calldata, 4 + 32 * arg_idx, 32))
    num_strings = int_of(extract_bytes(calldata, 4 + array_slot, 32))

    string_array = []

    for i in range(num_strings):
        string_offset = int_of(
            extract_bytes(calldata, 4 + array_slot + 32 * (i + 1), 32)
        )
        string_length = int_of(
            extract_bytes(calldata, 4 + array_slot + 32 + string_offset, 32)
        )
        string_value = int_of(
            extract_bytes(
                calldata, 4 + array_slot + 32 + string_offset + 32, string_length
            )
        )
        string_bytes = string_value.to_bytes(string_length, "big")
        string_array.append(string_bytes.decode("utf-8"))

    return string_array


def stringified_bytes_to_bytes(hexstring: str) -> ByteVec:
    """Converts a string of bytes to a bytes memory type"""

    hexstring = stripped(hexstring)
    hexstring_len = (len(hexstring) + 1) // 2
    hexstring_len_enc = stripped(hex(hexstring_len)).rjust(64, "0")
    hexstring_len_ceil = (hexstring_len + 31) // 32 * 32

    ret_bytes = bytes.fromhex(
        "00" * 31
        + "20"
        + hexstring_len_enc
        + hexstring.ljust(hexstring_len_ceil * 2, "0")
    )

    return ByteVec(ret_bytes)


class Prank:
    addr: Any  # prank address
    keep: bool  # start / stop prank

    def __init__(self, addr: Any = None, keep: bool = False) -> None:
        if addr is not None:
            assert_address(addr)
        self.addr = addr
        self.keep = keep

    def __str__(self) -> str:
        if self.addr:
            if self.keep:
                return f"startPrank({str(self.addr)})"
            else:
                return f"prank({str(self.addr)})"
        else:
            return "None"

    def lookup(self, this: Any, to: Any) -> Any:
        assert_address(this)
        assert_address(to)
        caller = this
        if (
            self.addr is not None
            and not eq(to, hevm_cheat_code.address)
            and not eq(to, halmos_cheat_code.address)
        ):
            caller = self.addr
            if not self.keep:
                self.addr = None
        return caller

    def prank(self, addr: Any) -> bool:
        assert_address(addr)
        if self.addr is not None:
            return False
        self.addr = addr
        self.keep = False
        return True

    def startPrank(self, addr: Any) -> bool:
        assert_address(addr)
        if self.addr is not None:
            return False
        self.addr = addr
        self.keep = True
        return True

    def stopPrank(self) -> bool:
        # stopPrank is allowed to call even when no active prank exists
        self.addr = None
        self.keep = False
        return True


def create_generic(ex, bits: int, var_name: str, type_name: str) -> BitVecRef:
    label = f"halmos_{var_name}_{type_name}_{ex.new_symbol_id():>02}"
    return BitVec(label, BitVecSorts[bits])


def create_uint(ex, arg):
    bits = int_of(
        extract_bytes(arg, 4, 32), "symbolic bit size for halmos.createUint()"
    )
    if bits > 256:
        raise HalmosException(f"bitsize larger than 256: {bits}")

    name = name_of(extract_string_argument(arg, 1))
    return uint256(create_generic(ex, bits, name, f"uint{bits}"))


def create_uint256(ex, arg):
    name = name_of(extract_string_argument(arg, 0))
    return create_generic(ex, 256, name, "uint256")


def create_int(ex, arg):
    bits = int_of(
        extract_bytes(arg, 4, 32), "symbolic bit size for halmos.createUint()"
    )
    if bits > 256:
        raise HalmosException(f"bitsize larger than 256: {bits}")

    name = name_of(extract_string_argument(arg, 1))
    return int256(create_generic(ex, bits, name, f"int{bits}"))


def create_int256(ex, arg):
    name = name_of(extract_string_argument(arg, 0))
    return create_generic(ex, 256, name, "int256")


def create_bytes(ex, arg):
    byte_size = int_of(
        extract_bytes(arg, 4, 32), "symbolic byte size for halmos.createBytes()"
    )
    name = name_of(extract_string_argument(arg, 1))
    symbolic_bytes = create_generic(ex, byte_size * 8, name, "bytes")
    return Concat(con(32), con(byte_size), symbolic_bytes)


def create_string(ex, arg):
    byte_size = int_of(
        extract_bytes(arg, 4, 32), "symbolic byte size for halmos.createString()"
    )
    name = name_of(extract_string_argument(arg, 1))
    symbolic_string = create_generic(ex, byte_size * 8, name, "string")
    return Concat(con(32), con(byte_size), symbolic_string)


def create_bytes4(ex, arg):
    name = name_of(extract_string_argument(arg, 0))
    return uint256(create_generic(ex, 32, name, "bytes4"))


def create_bytes32(ex, arg):
    name = name_of(extract_string_argument(arg, 0))
    return create_generic(ex, 256, name, "bytes32")


def create_address(ex, arg):
    name = name_of(extract_string_argument(arg, 0))
    return uint256(create_generic(ex, 160, name, "address"))


def create_bool(ex, arg):
    name = name_of(extract_string_argument(arg, 0))
    return uint256(create_generic(ex, 1, name, "bool"))


def apply_vmaddr(ex, private_key: Word):
    # check if this private key has an existing address associated with it
    known_keys = ex.known_keys
    addr = known_keys.get(private_key, None)
    if addr is None:
        # if not, create a new address
        addr = f_vmaddr(private_key)

        # mark the addresses as distinct
        for other_key, other_addr in known_keys.items():
            distinct = Implies(private_key != other_key, addr != other_addr)
            ex.path.append(distinct)

        # associate the new address with the private key
        known_keys[private_key] = addr

    return addr


class halmos_cheat_code:
    # address constant SVM_ADDRESS =
    #     address(bytes20(uint160(uint256(keccak256('svm cheat code')))));
    address: BitVecRef = con_addr(0xF3993A62377BCD56AE39D773740A5390411E8BC9)

    handlers = {
        0x66830DFA: create_uint,  # createUint(uint256,string)
        0xBC7BEEFC: create_uint256,  # createUint256(string)
        0x49B9C7D4: create_int,  # createInt(uint256,string)
        0xC2CE6AED: create_int256,  # createInt256(string)
        0xEEF5311D: create_bytes,  # createBytes(uint256,string)
        0xCE68656C: create_string,  # createString(uint256,string)
        0xDE143925: create_bytes4,  # createBytes4(string)
        0xBF72FA66: create_bytes32,  # createBytes32(string)
        0x3B0FA01B: create_address,  # createAddress(string)
        0x6E0BB659: create_bool,  # createBool(string)
    }

    @staticmethod
    def handle(ex, arg: BitVecRef) -> BitVecRef:
        funsig = int_of(extract_funsig(arg), "symbolic halmos cheatcode")
        if handler := halmos_cheat_code.handlers.get(funsig):
            return ByteVec(handler(ex, arg))

        error_msg = f"Unknown halmos cheat code: function selector = 0x{funsig:0>8x}, calldata = {hexify(arg)}"
        raise HalmosException(error_msg)


def vm_assert(bop: str, typ: str, log: bool = False):
    pass


def mk_assert_handler(signature):
    start_idx = signature.index("assert") + len("assert")
    end_idx = signature.index("(")

    comparison = signature[start_idx:end_idx].strip()
    parameters = signature[end_idx:].strip("()")
    params_list = [param.strip() for param in parameters.split(",")]
    log = (len(params_list) > 2) and (params_list[-1] == "string")
    data_types = [param for param in params_list]

    if data_types:
        data_type = data_types[0]
    else:
        raise HalmosException(f"No data type found in signature: {signature}")

    # Calls vm_assert with the parsed values
    vm_assert(comparison, data_type, log)


class hevm_cheat_code:
    # https://github.com/dapphub/ds-test/blob/cd98eff28324bfac652e63a239a60632a761790b/src/test.sol

    # address constant HEVM_ADDRESS =
    #     address(bytes20(uint160(uint256(keccak256('hevm cheat code')))));
    address: BitVecRef = con_addr(0x7109709ECFA91A80626FF3989D68F67F5B1DD12D)

    # abi.encodePacked(
    #     bytes4(keccak256("store(address,bytes32,bytes32)")),
    #     abi.encode(HEVM_ADDRESS, bytes32("failed"), bytes32(uint256(0x01)))
    # )
    fail_payload = ByteVec(
        bytes.fromhex(
            "70ca10bb"
            + "0000000000000000000000007109709ecfa91a80626ff3989d68f67f5b1dd12d"
            + "6661696c65640000000000000000000000000000000000000000000000000000"
            + "0000000000000000000000000000000000000000000000000000000000000001"
        )
    )

    signatures = {
        0x045C55CE: mk_assert_handler(
            "assertApproxEqAbsDecimal(uint256,uint256,uint256,uint256)"
        ),
        0x60429EB2: mk_assert_handler(
            "assertApproxEqAbsDecimal(uint256,uint256,uint256,uint256,string)"
        ),
        0x3D5BC8BC: mk_assert_handler(
            "assertApproxEqAbsDecimal(int256,int256,uint256,uint256)"
        ),
        0x6A5066D4: mk_assert_handler(
            "assertApproxEqAbsDecimal(int256,int256,uint256,uint256,string)"
        ),
        0x16D207C6: mk_assert_handler("assertApproxEqAbs(uint256,uint256,uint256)"),
        0xF710B062: mk_assert_handler(
            "assertApproxEqAbs(uint256,uint256,uint256,string)"
        ),
        0x240F839D: mk_assert_handler("assertApproxEqAbs(int256,int256,uint256)"),
        0x8289E621: mk_assert_handler(
            "assertApproxEqAbs(int256,int256,uint256,string)"
        ),
        0x21ED2977: mk_assert_handler(
            "assertApproxEqRelDecimal(uint256,uint256,uint256,uint256)"
        ),
        0x82D6C8FD: mk_assert_handler(
            "assertApproxEqRelDecimal(uint256,uint256,uint256,uint256,string)"
        ),
        0xABBF21CC: mk_assert_handler(
            "assertApproxEqRelDecimal(int256,int256,uint256,uint256)"
        ),
        0xFCCC11C4: mk_assert_handler(
            "assertApproxEqRelDecimal(int256,int256,uint256,uint256,string)"
        ),
        0x8CF25EF4: mk_assert_handler("assertApproxEqRel(uint256,uint256,uint256)"),
        0x1ECB7D33: mk_assert_handler(
            "assertApproxEqRel(uint256,uint256,uint256,string)"
        ),
        0xFEA2D14F: mk_assert_handler("assertApproxEqRel(int256,int256,uint256)"),
        0xEF277D72: mk_assert_handler(
            "assertApproxEqRel(int256,int256,uint256,string)"
        ),
        0x27AF7D9C: mk_assert_handler("assertEqDecimal(uint256,uint256,uint256)"),
        0xD0CBBDEF: mk_assert_handler(
            "assertEqDecimal(uint256,uint256,uint256,string)"
        ),
        0x48016C04: mk_assert_handler("assertEqDecimal(int256,int256,uint256)"),
        0x7E77B0C5: mk_assert_handler("assertEqDecimal(int256,int256,uint256,string)"),
        0xF7FE3477: mk_assert_handler("assertEq(bool,bool)"),
        0x4DB19E7E: mk_assert_handler("assertEq(bool,bool,string)"),
        0xF320D963: mk_assert_handler("assertEq(string,string)"),
        0x36F656D8: mk_assert_handler("assertEq(string,string,string)"),
        0x97624631: mk_assert_handler("assertEq(bytes,bytes)"),
        0xE24FED00: mk_assert_handler("assertEq(bytes,bytes,string)"),
        0x707DF785: mk_assert_handler("assertEq(bool[],bool[])"),
        0xE48A8F8D: mk_assert_handler("assertEq(bool[],bool[],string)"),
        0x975D5A12: mk_assert_handler("assertEq(uint256[],uint256[])"),
        0x5D18C73A: mk_assert_handler("assertEq(uint256[],uint256[],string)"),
        0x711043AC: mk_assert_handler("assertEq(int256[],int256[])"),
        0x191F1B30: mk_assert_handler("assertEq(int256[],int256[],string)"),
        0x98296C54: mk_assert_handler("assertEq(uint256,uint256)"),
        0x3868AC34: mk_assert_handler("assertEq(address[],address[])"),
        0x3E9173C5: mk_assert_handler("assertEq(address[],address[],string)"),
        0x0CC9EE84: mk_assert_handler("assertEq(bytes32[],bytes32[])"),
        0xE03E9177: mk_assert_handler("assertEq(bytes32[],bytes32[],string)"),
        0xCF1C049C: mk_assert_handler("assertEq(string[],string[])"),
        0xEFF6B27D: mk_assert_handler("assertEq(string[],string[],string)"),
        0xE5FB9B4A: mk_assert_handler("assertEq(bytes[],bytes[])"),
        0xF413F0B6: mk_assert_handler("assertEq(bytes[],bytes[],string)"),
        0x88B44C85: mk_assert_handler("assertEq(uint256,uint256,string)"),
        0xFE74F05B: mk_assert_handler("assertEq(int256,int256)"),
        0x714A2F13: mk_assert_handler("assertEq(int256,int256,string)"),
        0x515361F6: mk_assert_handler("assertEq(address,address)"),
        0x2F2769D1: mk_assert_handler("assertEq(address,address,string)"),
        0x7C84C69B: mk_assert_handler("assertEq(bytes32,bytes32)"),
        0xC1FA1ED0: mk_assert_handler("assertEq(bytes32,bytes32,string)"),
        0xA5982885: mk_assert_handler("assertFalse(bool)"),
        0x7BA04809: mk_assert_handler("assertFalse(bool,string)"),
        0x1DCD1F68: mk_assert_handler("assertNotEq(bytes[],bytes[],string)"),
        0x236E4D66: mk_assert_handler("assertNotEq(bool,bool)"),
        0xF4C004E3: mk_assert_handler("assertNotEq(int256,int256)"),
        0x8BFF9133: mk_assert_handler(
            "assertGeDecimal(uint256,uint256,uint256,string)"
        ),
        0xAA5CF788: mk_assert_handler("assertLeDecimal(int256,int256,uint256,string)"),
        0x33949F0B: mk_assert_handler(
            "assertNotEqDecimal(int256,int256,uint256,string)"
        ),
        0x3D1FE08A: mk_assert_handler("assertGeDecimal(uint256,uint256,uint256)"),
        0x286FAFEA: mk_assert_handler("assertNotEq(bool[],bool[])"),
        0x4DFE692C: mk_assert_handler("assertLe(int256,int256,string)"),
        0xA8D4D1D9: mk_assert_handler("assertGe(uint256,uint256)"),
        0x65D5C135: mk_assert_handler("assertLt(uint256,uint256,string)"),
        0x6A8237B3: mk_assert_handler("assertNotEq(string,string)"),
        0x78BDCEA7: mk_assert_handler("assertNotEq(string,string,string)"),
        0xE25242C0: mk_assert_handler("assertGe(uint256,uint256,string)"),
        0x9FF531E3: mk_assert_handler("assertLt(int256,int256,string)"),
        0xD9A3C4D2: mk_assert_handler("assertGt(uint256,uint256,string)"),
        0x64949A8D: mk_assert_handler(
            "assertGtDecimal(uint256,uint256,uint256,string)"
        ),
        0x5A362D45: mk_assert_handler("assertGt(int256,int256)"),
        0xC304AAB7: mk_assert_handler("assertLeDecimal(uint256,uint256,uint256)"),
        0x78611F0E: mk_assert_handler("assertGtDecimal(int256,int256,uint256)"),
        0x0C9FD581: mk_assert_handler("assertTrue(bool)"),
        0xA84328DD: mk_assert_handler("assertGe(int256,int256,string)"),
        0xDB07FCD2: mk_assert_handler("assertGt(uint256,uint256)"),
        0x14E75680: mk_assert_handler("assertNotEqDecimal(int256,int256,uint256)"),
        0xB873634C: mk_assert_handler("assertNotEq(bytes32[],bytes32[],string)"),
        0x04A5C7AB: mk_assert_handler("assertGtDecimal(int256,int256,uint256,string)"),
        0xEDECD035: mk_assert_handler("assertNotEq(bytes[],bytes[])"),
        0xD3977322: mk_assert_handler("assertNotEq(int256[],int256[],string)"),
        0x46D0B252: mk_assert_handler("assertNotEq(address[],address[])"),
        0xECCDA437: mk_assert_handler("assertGtDecimal(uint256,uint256,uint256)"),
        0x5DF93C9B: mk_assert_handler("assertGeDecimal(int256,int256,uint256,string)"),
        0xBDFACBE8: mk_assert_handler("assertNotEq(string[],string[])"),
        0x72C7E0B5: mk_assert_handler("assertNotEq(address[],address[],string)"),
        0xA34EDC03: mk_assert_handler("assertTrue(bool,string)"),
        0xDC28C0F1: mk_assert_handler("assertGeDecimal(int256,int256,uint256)"),
        0xA972D037: mk_assert_handler(
            "assertLtDecimal(uint256,uint256,uint256,string)"
        ),
        0xF5A55558: mk_assert_handler(
            "assertNotEqDecimal(uint256,uint256,uint256,string)"
        ),
        0xB7909320: mk_assert_handler("assertNotEq(uint256,uint256)"),
        0xB2332F51: mk_assert_handler("assertNotEq(bytes32,bytes32,string)"),
        0xD17D4B0D: mk_assert_handler("assertLe(uint256,uint256,string)"),
        0x9507540E: mk_assert_handler("assertNotEq(bytes,bytes,string)"),
        0x898E83FC: mk_assert_handler("assertNotEq(bytes32,bytes32)"),
        0x0A30B771: mk_assert_handler("assertGe(int256,int256)"),
        0xB12E1694: mk_assert_handler("assertNotEq(address,address)"),
        0xB67187F3: mk_assert_handler("assertNotEq(string[],string[],string)"),
        0x8466F415: mk_assert_handler("assertLe(uint256,uint256)"),
        0xF8D33B9B: mk_assert_handler("assertGt(int256,int256,string)"),
        0x62C6F9FB: mk_assert_handler("assertNotEq(bool[],bool[],string)"),
        0x3CF78E28: mk_assert_handler("assertNotEq(bytes,bytes)"),
        0x2077337E: mk_assert_handler("assertLtDecimal(uint256,uint256,uint256)"),
        0x1091A261: mk_assert_handler("assertNotEq(bool,bool,string)"),
        0x3E914080: mk_assert_handler("assertLt(int256,int256)"),
        0x98F9BDBD: mk_assert_handler("assertNotEq(uint256,uint256,string)"),
        0x9A7FBD8F: mk_assert_handler("assertNotEq(uint256[],uint256[],string)"),
        0x8775A591: mk_assert_handler("assertNotEq(address,address,string)"),
        0x4724C5B9: mk_assert_handler("assertNotEq(int256,int256,string)"),
        0x7FEFBBE0: mk_assert_handler(
            "assertLeDecimal(uint256,uint256,uint256,string)"
        ),
        0xDBE8D88B: mk_assert_handler("assertLtDecimal(int256,int256,uint256)"),
        0x0B72F4EF: mk_assert_handler("assertNotEq(int256[],int256[])"),
        0x11D1364A: mk_assert_handler("assertLeDecimal(int256,int256,uint256)"),
        0x0603EA68: mk_assert_handler("assertNotEq(bytes32[],bytes32[])"),
        0xB12FC005: mk_assert_handler("assertLt(uint256,uint256)"),
        0x669EFCA7: mk_assert_handler("assertNotEqDecimal(uint256,uint256,uint256)"),
        0x95FD154E: mk_assert_handler("assertLe(int256,int256)"),
        0x56F29CBA: mk_assert_handler("assertNotEq(uint256[],uint256[])"),
        0x40F0B4E0: mk_assert_handler("assertLtDecimal(int256,int256,uint256,string)"),
    }

    @staticmethod
    def assume_bool(sevm, ex, ret, arg):
        # vm.assume(bool)
<<<<<<< HEAD
        assume_cond = simplify(is_non_zero(arg.get_word(4)))
        ex.path.append(assume_cond)
        return ret
=======
        if funsig == hevm_cheat_code.assume_sig:
            assume_cond = simplify(is_non_zero(arg.get_word(4)))
            if is_false(assume_cond):
                raise InfeasiblePath("vm.assume(false)")
            ex.path.append(assume_cond)
            return ret
>>>>>>> 854eab28

    @staticmethod
    def getCode_string(sevm, ex, ret, arg):
        # vm.getCode(string)
        path_len = arg.get_word(36)
        path = arg[68 : 68 + path_len].unwrap().decode("utf-8")

        if ":" in path:
            filename, contract_name = path.split(":")
            path = f"out/{filename}/{contract_name}.json"

        target = sevm.options.root.rstrip("/")
        path = f"{target}/{path}"

        with open(path) as f:
            artifact = json.loads(f.read())

        bytecode = (
            artifact["bytecode"]["object"].replace("0x", "")
            if artifact["bytecode"]["object"]
            else artifact["bytecode"].replace("0x", "")
        )
        return stringified_bytes_to_bytes(bytecode)

    @staticmethod
    def prank_address(sevm, ex, ret, arg):
        # vm.prank(address)
        address = uint160(arg.get_word(4))
        result = ex.prank.prank(address)
        if not result:
            raise HalmosException("You have an active prank already.")
        return ret

    @staticmethod
    def startPrank_address(sevm, ex, ret, arg):
        # vm.startPrank(address)
        address = uint160(arg.get_word(4))
        result = ex.prank.startPrank(address)
        if not result:
            raise HalmosException("You have an active prank already.")
        return ret

    @staticmethod
    def stopPrank(sevm, ex, ret, arg):
        # vm.stopPrank()
        ex.prank.stopPrank()
        return ret

    @staticmethod
    def deal_address_uint256(sevm, ex, ret, arg):
        # vm.deal(address,uint256)
        who = uint160(arg.get_word(4))
        amount = uint256(arg.get_word(36))
        ex.balance_update(who, amount)
        return ret

    @staticmethod
    def store_address_bytes32_bytes32(sevm, ex, ret, arg):
        # vm.store(address,bytes32,bytes32)
        if arg == hevm_cheat_code.fail_payload:
            raise FailCheatcode()

        store_account = uint160(arg.get_word(4))
        store_slot = uint256(arg.get_word(36))
        store_value = uint256(arg.get_word(68))
        store_account_addr = sevm.resolve_address_alias(ex, store_account)
        if store_account_addr is None:
            raise HalmosException(f"uninitialized account: {hexify(store_account)}")

        sevm.sstore(ex, store_account_addr, store_slot, store_value)
        return ret

    @staticmethod
    def load_address_bytes32(sevm, ex, ret, arg):
        # vm.load(address,bytes32)
        load_account = uint160(arg.get_word(4))
        load_slot = uint256(arg.get_word(36))
        load_account_addr = sevm.resolve_address_alias(ex, load_account)
        if load_account_addr is None:
            raise HalmosException(f"uninitialized account: {load_account}")

        return ByteVec(sevm.sload(ex, load_account_addr, load_slot))

    @staticmethod
    def fee_uint256(sevm, ex, ret, arg):
        # vm.fee(uint256)
        ex.block.basefee = arg.get_word(4)
        return ret

    @staticmethod
    def chainId_uint256(sevm, ex, ret, arg):
        # vm.chainId(uint256)
        ex.block.chainid = arg.get_word(4)
        return ret

    @staticmethod
    def coinbase_address(sevm, ex, ret, arg):
        # vm.coinbase(address)
        ex.block.coinbase = uint160(arg.get_word(4))
        return ret

    @staticmethod
    def difficulty_uint256(sevm, ex, ret, arg):
        # vm.difficulty(uint256)
        ex.block.difficulty = arg.get_word(4)
        return ret

    @staticmethod
    def roll_uint256(sevm, ex, ret, arg):
        # vm.roll(uint256)
        ex.block.number = arg.get_word(4)
        return ret

    @staticmethod
    def warp_uint256(sevm, ex, ret, arg):
        # vm.warp(uint256)
        ex.block.timestamp = arg.get_word(4)
        return ret

    @staticmethod
    def etch_address_bytes(sevm, ex, ret, arg):
        # vm.etch(address, bytes)
        who = uint160(arg.get_word(4))

        # who must be concrete
        if not is_bv_value(who):
            error_msg = f"vm.etch(address who, bytes code) must have concrete argument `who` but received {who}"
            raise HalmosException(error_msg)

        # code must be concrete
        code_offset = int_of(arg.get_word(36), "symbolic code offset")
        code_length = int_of(arg.get_word(4 + code_offset), "symbolic code length")

        code_loc = 4 + code_offset + 32
        code_bytes = arg[code_loc : code_loc + code_length]
        ex.set_code(who, code_bytes)

        return ret

    @staticmethod
    def ffi_string_array(sevm, ex, ret, arg):
        # ffi(string[]) returns (bytes)
        if not sevm.options.ffi:
            error_msg = "ffi cheatcode is disabled. Run again with `--ffi` if you want to enable it"
            raise HalmosException(error_msg)

        cmd = extract_string_array_argument(arg, 0)
        debug = sevm.options.debug
        verbose = sevm.options.verbose

        if debug or verbose:
            print(f"[vm.ffi] {cmd}")

        process = Popen(cmd, stdout=PIPE, stderr=PIPE)
        stdout, stderr = process.communicate()

        if stderr:
            stderr_str = stderr.decode("utf-8")
            print(f"[vm.ffi] {cmd}, stderr: {red(stderr_str)}")

        out_str = stdout.decode("utf-8").strip()

        if debug:
            print(f"[vm.ffi] {cmd}, stdout: {green(out_str)}")

        if decode_hex(out_str) is not None:
            # encode hex strings as is for compatibility with foundry's ffi
            pass
        else:
            # encode non-hex strings as hex
            out_str = out_str.encode("utf-8").hex()

        return stringified_bytes_to_bytes(out_str)

    @staticmethod
    def addr_uint256(sevm, ex, ret, arg):
        # vm.addr(uint256)
        private_key = uint256(extract_bytes(arg, 4, 32))

        # TODO: handle concrete private key (return directly the corresponding address)
        # TODO: check (or assume?) private_key is valid
        #  - less than curve order
        #  - not zero
        # TODO: add constraints that the generated addresses are reasonable
        #  - not zero
        #  - not the address of a known contract

        addr = apply_vmaddr(ex, private_key)
        ret.append(uint256(addr))
        return ret

    @staticmethod
    def sign_uint256_bytes32(sevm, ex, ret, arg):
        # vm.sign(uint256, bytes32)
        key = extract_bytes(arg, 4, 32)
        digest = extract_bytes(arg, 4 + 32, 32)

        # TODO: handle concrete private key + digest (generate concrete signature)

        # check for an existing signature
        known_sigs = ex.known_sigs
        (v, r, s) = known_sigs.get((key, digest), (None, None, None))
        if (v, r, s) == (None, None, None):
            # if not, create a new signature
            v, r, s = (f(key, digest) for f in (f_sign_v, f_sign_r, f_sign_s))

            # associate the new signature with the private key and digest
            known_sigs[(key, digest)] = (v, r, s)

            # constrain values to their expected ranges
            in_range = And(
                Or(v == 27, v == 28),
                ULT(0, r),
                ULT(r, secp256k1n),
                ULT(0, s),
                ULT(s, secp256k1n),
            )
            ex.path.append(in_range)

            # explicitly model malleability
            recover = f_ecrecover(digest, v, r, s)
            recover_malleable = f_ecrecover(digest, v ^ 1, r, secp256k1n - s)

            addr = apply_vmaddr(ex, key)
            ex.path.append(recover == addr)
            ex.path.append(recover_malleable == addr)

            # mark signatures as distinct if key or digest are distinct
            # NOTE: the condition `And(r != _r, s != _s)` is stronger than `Or(v != _v, r != _r, s != _s)` which is sound
            # TODO: we need to figure out whether this stronger condition is necessary and whether it could lead to unsound results in practical cases
            for (_key, _digest), (_v, _r, _s) in known_sigs.items():
                distinct = Implies(
                    Or(key != _key, digest != _digest),
                    Or(v != _v, r != _r, s != _s),
                )
                ex.path.append(distinct)

        ret.append(uint256(v))
        ret.append(r)
        ret.append(s)
        return ret

    @staticmethod
    def label_address_string(sevm, ex, ret, arg):
        # vm.label(address, string)
        addr = extract_bytes(arg, 4, 32)
        label = extract_string_argument(arg, 1)

        # TODO: no-op for now
        return ret

    @staticmethod
    def handle(sevm, ex, arg: ByteVec) -> Optional[ByteVec]:
        funsig: int = int_of(arg[:4].unwrap(), "symbolic hevm cheatcode")
        ret = ByteVec()

        if handler := hevm_cheat_code.signatures.get(funsig):
            return handler(sevm, ex, ret, arg)
        else:
            # TODO: support other cheat codes
            msg = f"Unsupported cheat code: calldata = {hexify(arg)}"
            raise HalmosException(msg)<|MERGE_RESOLUTION|>--- conflicted
+++ resolved
@@ -455,18 +455,12 @@
     @staticmethod
     def assume_bool(sevm, ex, ret, arg):
         # vm.assume(bool)
-<<<<<<< HEAD
-        assume_cond = simplify(is_non_zero(arg.get_word(4)))
-        ex.path.append(assume_cond)
-        return ret
-=======
         if funsig == hevm_cheat_code.assume_sig:
             assume_cond = simplify(is_non_zero(arg.get_word(4)))
             if is_false(assume_cond):
                 raise InfeasiblePath("vm.assume(false)")
             ex.path.append(assume_cond)
             return ret
->>>>>>> 854eab28
 
     @staticmethod
     def getCode_string(sevm, ex, ret, arg):
