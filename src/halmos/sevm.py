# SPDX-License-Identifier: AGPL-3.0

import re

from copy import deepcopy
from collections import defaultdict
from dataclasses import dataclass, field
from functools import reduce
from typing import (
    Any,
    Callable,
    Dict,
    Iterator,
    List,
    Optional,
    Set,
    Tuple,
    Type,
    TypeVar,
    Union as UnionType,
)
from z3 import *

from .bytevec import ByteVec, Chunk, ConcreteChunk, UnwrappedBytes
from .cheatcodes import halmos_cheat_code, hevm_cheat_code, Prank
from .config import Config as HalmosConfig
from .console import console
from .exceptions import *
from .utils import *
from .warnings import (
    warn_code,
    LIBRARY_PLACEHOLDER,
    INTERNAL_ERROR,
)

Steps = Dict[int, Dict[str, Any]]  # execution tree

EMPTY_BYTES = ByteVec()
EMPTY_KECCAK = con(0xC5D2460186F7233C927E7DB2DCC703C0E500B653CA82273B7BFAD8045D85A470)
ZERO, ONE = con(0), con(1)
MAX_CALL_DEPTH = 1024

# TODO: make this configurable
MAX_MEMORY_SIZE = 2**20

# (pc, (jumpdest, ...))
# the jumpdests are stored as strings to avoid the cost of converting bv values
JumpID = Tuple[int, Tuple[str]]

# symbolic states

# extcodesize(target address)
f_extcodesize = Function("f_extcodesize", BitVecSort160, BitVecSort256)
# extcodehash(target address)
f_extcodehash = Function("f_extcodehash", BitVecSort160, BitVecSort256)
# blockhash(block number)
f_blockhash = Function("f_blockhash", BitVecSort256, BitVecSort256)
# gas(cnt)
f_gas = Function("f_gas", BitVecSort256, BitVecSort256)
# gasprice()
f_gasprice = Function("f_gasprice", BitVecSort256)

# uninterpreted arithmetic
f_div = Function("f_evm_bvudiv_256", BitVecSort256, BitVecSort256, BitVecSort256)
f_mod = {
    256: Function("f_evm_bvurem_256", BitVecSort256, BitVecSort256, BitVecSort256),
    264: Function("f_evm_bvurem_264", BitVecSort264, BitVecSort264, BitVecSort264),
    512: Function("f_evm_bvurem_512", BitVecSort512, BitVecSort512, BitVecSort512),
}
f_mul = {
    256: Function("f_evm_bvmul_256", BitVecSort256, BitVecSort256, BitVecSort256),
    512: Function("f_evm_bvmul_512", BitVecSort512, BitVecSort512, BitVecSort512),
}
f_sdiv = Function("f_evm_bvsdiv_256", BitVecSort256, BitVecSort256, BitVecSort256)
f_smod = Function("f_evm_bvsrem_256", BitVecSort256, BitVecSort256, BitVecSort256)
f_exp = Function("f_evm_exp_256", BitVecSort256, BitVecSort256, BitVecSort256)

magic_address: int = 0xAAAA0000

create2_magic_address: int = 0xBBBB0000

new_address_offset: int = 1


def jumpid_str(jumpid: JumpID) -> str:
    pc, jumpdests = jumpid
    return f"{pc}:{','.join(jumpdests)}"


def insn_len(opcode: int) -> int:
    return 1 + (opcode - EVM.PUSH0) * (EVM.PUSH1 <= opcode <= EVM.PUSH32)


class Instruction:
    opcode: int
    pc: int = -1
    operand: Optional[ByteVec] = None

    def __init__(self, opcode, pc=-1, operand=None) -> None:
        self.opcode = opcode
        self.pc = pc
        self.operand = operand

    def __str__(self) -> str:
        operand_str = f" {hexify(self.operand)}" if self.operand is not None else ""
        return f"{mnemonic(self.opcode)}{operand_str}"

    def __repr__(self) -> str:
        return f"Instruction({mnemonic(self.opcode)}, pc={self.pc}, operand={repr(self.operand)})"

    def __len__(self) -> int:
        return insn_len(self.opcode)


def id_str(x: Any) -> str:
    return hexify(x).replace(" ", "")


def mnemonic(opcode) -> str:
    if is_concrete(opcode):
        opcode = int_of(opcode)
        return str_opcode.get(opcode, hex(opcode))
    else:
        return str(opcode)


def is_byte(x: Any) -> bool:
    if is_bv(x):
        return eq(x.sort(), BitVecSort8)
    elif isinstance(x, int):
        return 0 <= x < 256
    else:
        return False


def normalize(expr: Any) -> Any:
    # Concat(Extract(255, 8, op(x, y)), op(Extract(7, 0, x), Extract(7, 0, y))) => op(x, y)
    def normalize_extract(arg0, arg1):
        if (
            arg0.decl().name() == "extract"
            and arg0.num_args() == 1
            and arg0.params() == [255, 8]
        ):
            target = arg0.arg(0)  # op(x, y)

            # this form triggers the partial inward-propagation of extracts in simplify()
            # that is, `Extract(7, 0, op(x, y))` => `op(Extract(7, 0, x), Extract(7, 0, y))`, followed by further simplification
            target_equivalent = Concat(Extract(255, 8, target), Extract(7, 0, target))

            given = Concat(arg0, arg1)

            # since target_equivalent and given may not be structurally equal, we compare their fully simplified forms
            if eq(simplify(given), simplify(target_equivalent)):
                # here we have: given == target_equivalent == target
                return target

        return None

    if expr.decl().name() == "concat" and expr.num_args() >= 2:
        new_args = []

        i = 0
        n = expr.num_args()

        # apply normalize_extract for each pair of adjacent arguments
        while i < n - 1:
            arg0 = expr.arg(i)
            arg1 = expr.arg(i + 1)

            arg0_arg1 = normalize_extract(arg0, arg1)

            if arg0_arg1 is None:  # not simplified
                new_args.append(arg0)
                i += 1
            else:  # simplified into a single term
                new_args.append(arg0_arg1)
                i += 2

        # handle the last element
        if i == n - 1:
            new_args.append(expr.arg(i))

        return concat(new_args)

    return expr


@dataclass(frozen=True)
class EventLog:
    """
    Data record produced during the execution of a transaction.
    """

    address: Address
    topics: List[Word]
    data: Optional[Bytes]


@dataclass(frozen=True)
class Message:
    target: Address
    caller: Address
    origin: Address
    value: Word
    data: ByteVec

    # we outer calls, we expect a virtual call scheme to be provided, either CREATE or CALL
    call_scheme: int

    is_static: bool = False
    gas: Word | None = None

    def is_create(self) -> bool:
        return self.call_scheme in (EVM.CREATE, EVM.CREATE2)


@dataclass
class CallOutput:
    """
    Data record produced during the execution of a call.
    """

    data: ByteVec | None = None
    accounts_to_delete: Set[Address] = field(default_factory=set)
    error: EvmException | HalmosException | None = None
    return_scheme: int | None = None

    # TODO:
    #   - touched_accounts
    # not modeled:
    #   - gas_refund
    #   - gas_left


TraceElement = UnionType["CallContext", EventLog]


@dataclass
class CallContext:
    message: Message
    output: CallOutput = field(default_factory=CallOutput)
    depth: int = 1
    trace: List[TraceElement] = field(default_factory=list)
    prank: Prank = field(default_factory=Prank)

    def subcalls(self) -> Iterator["CallContext"]:
        return iter(t for t in self.trace if isinstance(t, CallContext))

    def last_subcall(self) -> Optional["CallContext"]:
        """
        Returns the last subcall or None if there are no subcalls.
        """

        for c in reversed(self.trace):
            if isinstance(c, CallContext):
                return c

        return None

    def logs(self) -> Iterator[EventLog]:
        return iter(t for t in self.trace if isinstance(t, EventLog))

    def is_stuck(self) -> bool:
        """
        When called after execution, this method returns True if the call is stuck,
        i.e. it encountered an internal error and has no output.

        This is meaningless during execution, because the call may not yet have an output
        """
        data, error = self.output.data, self.output.error
        return data is None or isinstance(error, HalmosException)

    def get_stuck_reason(self) -> Optional[HalmosException]:
        """
        Returns the first internal error encountered during the execution of the call.
        """
        if isinstance(self.output.error, HalmosException):
            return self.output.error

        if self.output.data is not None:
            # if this context has output data (including empty bytes), it is not stuck
            return None

        if (last_subcall := self.last_subcall()) is not None:
            return last_subcall.get_stuck_reason()


class State:
    stack: List[Word]
    memory: ByteVec

    def __init__(self) -> None:
        self.stack = []
        self.memory = ByteVec()

    def __deepcopy__(self, memo):  # -> State:
        st = State()
        st.stack = self.stack.copy()
        st.memory = self.memory.copy()
        return st

    def dump(self, print_mem=False) -> str:
        if print_mem:
            return f"Stack: {str(list(reversed(self.stack)))}\n{self.str_memory()}"
        else:
            return f"Stack: {str(list(reversed(self.stack)))}"

    def __str__(self) -> str:
        return f"Stack: {str(list(reversed(self.stack)))}\n{self.str_memory()}"

    def str_memory(self) -> str:
        return (
            "Memory:"
            + "".join(
                f"\n- {idx:04x}: {hexify(self.memory.get_word(idx))}"
                for idx in range(0, len(self.memory), 32)
            )
            + "\n"
        )

    def push(self, v: Word) -> None:
        if isinstance(v, int):
            # TODO: support native types on the stack
            # if not (0 <= v < 2**256):
            #     raise ValueError(v)
            # self.stack.append(v)

            # for now, wrap ints in a BitVec
            self.stack.append(con(v))
        else:
            if not (eq(v.sort(), BitVecSort256) or is_bool(v)):
                raise ValueError(v)
            self.stack.append(simplify(v))

    def pop(self) -> Word:
        return self.stack.pop()

    def peek(self, n: int = 1) -> Word:
        return self.stack[-n]

    def dup(self, n: int) -> None:
        self.stack.append(self.stack[-n])

    def swap(self, n: int) -> None:
        self.stack[-(n + 1)], self.stack[-1] = self.stack[-1], self.stack[-(n + 1)]

    def mloc(self) -> int:
        loc: int = int_of(self.pop(), "symbolic memory offset")
        if loc > MAX_MEMORY_SIZE:
            raise OutOfGasError(f"MLOAD {loc} > MAX_MEMORY_SIZE")
        return loc

    def ret(self) -> ByteVec:
        loc: int = self.mloc()
        size: int = int_of(self.pop(), "symbolic return data size")  # size in bytes

        returndata_slice = self.memory.slice(loc, loc + size)
        return returndata_slice


class Block:
    basefee: BitVecRef
    chainid: BitVecRef
    coinbase: Address
    difficulty: BitVecRef  # prevrandao
    gaslimit: BitVecRef
    number: BitVecRef
    timestamp: BitVecRef

    def __init__(self, **kwargs) -> None:
        self.basefee = kwargs["basefee"]
        self.chainid = kwargs["chainid"]
        self.coinbase = kwargs["coinbase"]
        self.difficulty = kwargs["difficulty"]
        self.gaslimit = kwargs["gaslimit"]
        self.number = kwargs["number"]
        self.timestamp = kwargs["timestamp"]

        assert_address(self.coinbase)


class Contract:
    """Abstraction over contract bytecode. Can include concrete and symbolic elements."""

    _code: ByteVec
    _fastcode: bytes | None
    _insn: Dict[int, Instruction]
    _next_pc: Dict[int, int]
    _jumpdests: tuple[set] | None

    def __init__(self, code: Optional[ByteVec] = None) -> None:
        if not isinstance(code, ByteVec):
            code = ByteVec(code)

        self._code = code
        self._fastcode = None

        # if the bytecode starts with a concrete prefix, we store it separately for fast access
        # (this is a common case, especially for test contracts that deploy other contracts)
        if code.chunks:
            first_chunk = code.chunks[0]
            if isinstance(first_chunk, ConcreteChunk):
                self._fastcode = first_chunk.unwrap()

        # maps pc to decoded instruction (including operand and next_pc)
        self._insn = dict()
        self._next_pc = dict()
        self._jumpdests = None

    def __deepcopy__(self, memo):
        # the class is essentially immutable (the only mutable fields are caches)
        # so we can return the object itself instead of creating a new copy
        return self

    def __get_jumpdests(self):
        # quick scan, does not eagerly decode instructions
        jumpdests = set()
        jumpdests_str = set()
        pc = 0

        # optimistically process fast path first
        for bytecode in (self._fastcode, self._code):
            if not bytecode:
                continue

            N = len(bytecode)
            while pc < N:
                try:
                    opcode = int_of(bytecode[pc])

                    if opcode == EVM.JUMPDEST:
                        jumpdests.add(pc)

                        # a little odd, but let's add the string representation of the pc as well
                        # because it makes jumpi_id cheaper to compute
                        jumpdests_str.add(str(pc))

                    next_pc = pc + insn_len(opcode)
                    self._next_pc[pc] = next_pc
                    pc = next_pc
                except NotConcreteError:
                    break

        return (jumpdests, jumpdests_str)

    def from_hexcode(hexcode: str):
        """Create a contract from a hexcode string, e.g. "aabbccdd" """
        if not isinstance(hexcode, str):
            raise ValueError(hexcode)

        if len(hexcode) % 2 != 0:
            raise ValueError(hexcode)

        if "__" in hexcode:
            warn_code(
                LIBRARY_PLACEHOLDER, f"contract hexcode contains library placeholder"
            )

        try:
            bytecode = bytes.fromhex(stripped(hexcode))
            return Contract(ByteVec(bytecode))
        except ValueError as e:
            raise ValueError(f"{e} (hexcode={hexcode})")

    def _decode_instruction(self, pc: int) -> Tuple[Instruction, int]:
        opcode = int_of(self[pc], f"symbolic opcode at pc={pc}")
        length = insn_len(opcode)
        next_pc = pc + length

        if length > 1:
            # TODO: consider slicing lazily
            operand = self.unwrapped_slice(pc + 1, next_pc)
            return (Instruction(opcode, pc=pc, operand=operand), next_pc)

        return (Instruction(opcode, pc=pc), next_pc)

    def decode_instruction(self, pc: int) -> Instruction:
        """decode instruction at pc and cache the result"""

        if (insn := self._insn.get(pc)) is None:
            insn, next_pc = self._decode_instruction(pc)
            self._insn[pc] = insn
            self._next_pc[pc] = next_pc

        return insn

    def next_pc(self, pc):
        if (result := self._next_pc.get(pc)) is not None:
            return result

        self.decode_instruction(pc)
        return self._next_pc[pc]

    def slice(self, start, stop) -> ByteVec:
        # fast path for offsets in the concrete prefix
        if self._fastcode and stop < len(self._fastcode):
            return ByteVec(self._fastcode[start:stop])

        return self._code.slice(start, stop)

    def unwrapped_slice(self, start, stop) -> UnwrappedBytes:
        # fast path for offsets in the concrete prefix
        if self._fastcode and stop < len(self._fastcode):
            return self._fastcode[start:stop]

        return self._code.slice(start, stop).unwrap()

    def __getitem__(self, key: int) -> Byte:
        """Returns the byte at the given offset."""
        offset = int_of(key, "symbolic index into contract bytecode {offset!r}")

        # fast path for offsets in the concrete prefix
        if self._fastcode and offset < len(self._fastcode):
            return self._fastcode[offset]

        return self._code.get_byte(offset)

    def __len__(self) -> int:
        """Returns the length of the bytecode in bytes."""
        return len(self._code)

    def valid_jump_destinations(self) -> set[int]:
        """Returns the set of valid jump destinations."""
        if self._jumpdests is None:
            self._jumpdests = self.__get_jumpdests()

        return self._jumpdests[0]

    def valid_jump_destinations_str(self) -> set[str]:
        """Returns the set of valid jump destinations as strings."""
        if self._jumpdests is None:
            self._jumpdests = self.__get_jumpdests()

        return self._jumpdests[1]


@dataclass(frozen=True)
class SMTQuery:
    smtlib: str
    assertions: List  # list of assertion ids


class Path:
    # a Path object represents a prefix of the path currently being executed
    # initially, it's an empty path at the beginning of execution

    solver: Solver
    num_scopes: int
    # path constraints include both explicit branching conditions and implicit assumptions (eg, no hash collisions)
    conditions: Dict  # cond -> bool (true if explicit branching conditions)
    pending: List

    def __init__(self, solver: Solver):
        self.solver = solver
        self.num_scopes = 0
        self.conditions = {}
        self.pending = []

    def __deepcopy__(self, memo):
        raise NotImplementedError(f"use the branch() method instead of deepcopy()")

    def __str__(self) -> str:
        return "".join(
            [
                f"- {cond}\n"
                for cond in self.conditions
                if self.conditions[cond] and not is_true(cond)
            ]
        )

    def to_smt2(self, args) -> SMTQuery:
        # Serialize self.conditions into the SMTLIB format.
        #
        # Each `c` in the conditions can be serialized to an SMTLIB assertion:
        #   `(assert c)`
        #
        # To compute the unsat-core later, a named assertion is needed:
        #   `(assert (! c :named id))` where `id` is the unique id of `c`
        #
        # However, z3.Solver.to_smt2() doesn't serialize into named assertions. Instead,
        # - `Solver.add(c)` is serialized as: `(assert c)`
        # - `Solver.assert_and_track(c, id)` is serialized as: `(assert (=> |id| c))`
        #
        # Thus, named assertions can be generated using `to_smt2()` as follows:
        # - add constraints using `assert_and_track(c, id)` for each c and id,
        # - execute `to_smt2()` to generate implication assertions, `(assert (=> |id| c))`, and
        # - generate named assertions, `(assert (! |id| :named <id>))`, for each id.
        #
        # The first two steps are performed here. The last step is done in `__main__.solve()`.
        #
        # NOTE: although both `to_smt2()` and `sexpr()` can generate SMTLIB assertions,
        #       sexpr()-generated SMTLIB queries are often less efficient to solve than to_smt2().
        #
        # TODO: leverage more efficient serialization by representing constraints in pickle-friendly objects, instead of Z3 objects.

        ids = [str(cond.get_id()) for cond in self.conditions]

        if args.cache_solver:
            tmp_solver = SolverFor("QF_AUFBV")
            for cond in self.conditions:
                tmp_solver.assert_and_track(cond, str(cond.get_id()))
            query = tmp_solver.to_smt2()
        else:
            query = self.solver.to_smt2()
        query = query.replace("(check-sat)", "")  # see __main__.solve()

        return SMTQuery(query, ids)

    def check(self, cond):
        return self.solver.check(cond)

    def branch(self, cond):
        if len(self.pending) > 0:
            raise ValueError("branching from an inactive path", self)

        # create a new path that shares the same solver instance to minimize memory usage
        # note: sharing the solver instance complicates the use of randomized path exploration approaches, which can be more efficient for quickly finding bugs.
        # currently, a dfs-based path exploration is employed, which is suitable for scenarios where exploring all paths is necessary, e.g., when proving the absence of bugs.
        path = Path(self.solver)

        # print(f"path {id(path)} branched from {id(self)} with condition {cond}")

        # create a new scope within the solver, and save the current scope
        # the solver will roll back to this scope later when the new path is activated
        path.num_scopes = self.solver.num_scopes()
        self.solver.push()

        # shallow copy because existing conditions won't change
        # note: deep copy would be needed later for advanced query optimizations (eg, constant propagation)
        path.conditions = self.conditions.copy()

        # store the branching condition aside until the new path is activated.
        path.pending.append(cond)

        return path

    def is_activated(self) -> bool:
        return len(self.pending) == 0

    def activate(self):
        if self.solver.num_scopes() < self.num_scopes:
            raise ValueError(
                "invalid num_scopes", self.solver.num_scopes(), self.num_scopes
            )

        self.solver.pop(self.solver.num_scopes() - self.num_scopes)

        self.extend(self.pending, branching=True)
        self.pending = []

    def append(self, cond, branching=False):
        cond = simplify(cond)

        if is_true(cond):
            return

        if is_false(cond):
            # false shouldn't have been added; raise InfeasiblePath before append() if false
            warn_code(INTERNAL_ERROR, f"path.append(false)")

        if cond not in self.conditions:
            self.solver.add(cond)
            self.conditions[cond] = branching

    def extend(self, conds, branching=False):
        for cond in conds:
            self.append(cond, branching=branching)

    def extend_path(self, path):
        # branching conditions are not preserved
        self.extend(path.conditions.keys())


class Exec:  # an execution path
    # network
    code: Dict[Address, Contract]
    storage: Dict[Address, Dict[int, Any]]  # address -> { storage slot -> value }
    balance: Any  # address -> balance

    # block
    block: Block

    # tx
    context: CallContext
    callback: Optional[Callable]  # to be called when returning back to parent context

    # vm state
    pgm: Contract
    pc: int
    st: State  # stack and memory
    jumpis: Dict[JumpID, Dict[bool, int]]  # for loop detection
    symbolic: bool  # symbolic or concrete storage
    addresses_to_delete: Set[Address]

    # path
    path: Path  # path conditions
    alias: Dict[Address, Address]  # address aliases

    # internal bookkeeping
    cnts: Dict[str, int]  # counters
    sha3s: Dict[Word, int]  # sha3 hashes generated
    storages: Dict[Any, Any]  # storage updates
    balances: Dict[Any, Any]  # balance updates
    known_keys: Dict[Any, Any]  # maps address to private key
    known_sigs: Dict[Any, Any]  # maps (private_key, digest) to (v, r, s)

    def __init__(self, **kwargs) -> None:
        self.code = kwargs["code"]
        self.storage = kwargs["storage"]
        self.balance = kwargs["balance"]
        #
        self.block = kwargs["block"]
        #
        self.context = kwargs["context"]
        self.callback = kwargs["callback"]
        #
        self.pgm = kwargs["pgm"]
        self.pc = kwargs["pc"]
        self.st = kwargs["st"]
        self.jumpis = kwargs["jumpis"]
        self.symbolic = kwargs["symbolic"]
        self.addresses_to_delete = kwargs.get("addresses_to_delete") or set()
        #
        self.path = kwargs["path"]
        self.alias = kwargs["alias"]
        #
        self.cnts = kwargs["cnts"]
        self.sha3s = kwargs["sha3s"]
        self.storages = kwargs["storages"]
        self.balances = kwargs["balances"]
        self.known_keys = kwargs["known_keys"] if "known_keys" in kwargs else {}
        self.known_sigs = kwargs["known_sigs"] if "known_sigs" in kwargs else {}

        assert_address(self.origin())
        assert_address(self.caller())
        assert_address(self.this())

    def context_str(self) -> str:
        opcode = self.current_opcode()
        return f"addr={hexify(self.this())} pc={self.pc} insn={mnemonic(opcode)}"

    def halt(
        self,
        data: Optional[ByteVec],
        error: Optional[EvmException] = None,
    ) -> None:
        output = self.context.output
        if output.data is not None:
            raise HalmosException("output already set")

        if data is not None and not isinstance(data, ByteVec):
            raise HalmosException(f"invalid output data {data}")

        output.data = data
        output.error = error
        output.return_scheme = self.current_opcode()

    def is_halted(self) -> bool:
        return self.context.output.data is not None

    def reverted_with(self, expected: ByteVec) -> bool:
        if not isinstance(self.context.output.error, Revert):
            return False

        returndata = self.context.output.data[: byte_length(expected)]

        # bytevec equality check, will take care of length check, bv vs symbolic, etc.
        return returndata == expected

    def emit_log(self, log: EventLog):
        self.context.trace.append(log)

    def calldata(self) -> ByteVec:
        message = self.message()
        return Chunk.empty() if message.is_create() else message.data

    def caller(self):
        return self.message().caller

    def origin(self):
        return self.message().origin

    def callvalue(self):
        return self.message().value

    def this(self):
        return self.message().target

    def message(self):
        return self.context.message

    def current_opcode(self) -> Byte:
        return unbox_int(self.pgm[self.pc])

    def current_instruction(self) -> Instruction:
        return self.pgm.decode_instruction(self.pc)

    def resolve_prank(self, to: Address) -> Tuple[Address, Address]:
        # this potentially "consumes" the active prank
        prank_result = self.context.prank.lookup(to)
        caller = self.this() if prank_result.sender is None else prank_result.sender
        origin = self.origin() if prank_result.origin is None else prank_result.origin
        return caller, origin

    def set_code(self, who: Address, code: UnionType[ByteVec, Contract]) -> None:
        """
        Sets the code at a given address.
        """
        assert_bv(who)
        assert_address(who)
        self.code[who] = code if isinstance(code, Contract) else Contract(code)

    def __str__(self) -> str:
        return self.dump()

    def dump(self, print_mem=False) -> str:
        output = self.context.output.data
        return hexify(
            "".join(
                [
                    f"PC: {self.this()} {self.pc} {mnemonic(self.current_opcode())}\n",
                    self.st.dump(print_mem=print_mem),
                    f"\nBalance: {self.balance}\n",
                    f"Storage:\n",
                    "".join(
                        map(
                            lambda x: f"- {x}: {self.storage[x]}\n",
                            self.storage,
                        )
                    ),
                    f"Path:\n{self.path}",
                    f"Aliases:\n",
                    "".join([f"- {k}: {v}\n" for k, v in self.alias.items()]),
                    f"Output: {output.hex() if isinstance(output, bytes) else output}\n",
                    f"Balance updates:\n",
                    "".join(
                        map(
                            lambda x: f"- {x}\n",
                            sorted(self.balances.items(), key=lambda x: str(x[0])),
                        )
                    ),
                    f"Storage updates:\n",
                    "".join(
                        map(
                            lambda x: f"- {x}\n",
                            sorted(self.storages.items(), key=lambda x: str(x[0])),
                        )
                    ),
                    f"SHA3 hashes:\n",
                    "".join(map(lambda x: f"- {self.sha3s[x]}: {x}\n", self.sha3s)),
                ]
            )
        )

    def advance_pc(self) -> None:
        self.pc = self.pgm.next_pc(self.pc)

    def check(self, cond: Any) -> Any:
        cond = simplify(cond)

        if is_true(cond):
            return sat

        if is_false(cond):
            return unsat

        return self.path.check(cond)

    def select(self, array: Any, key: Word, arrays: Dict) -> Word:
        if array in arrays:
            store = arrays[array]
            if store.decl().name() == "store" and store.num_args() == 3:
                base = store.arg(0)
                key0 = store.arg(1)
                val0 = store.arg(2)
                if eq(key, key0):  # structural equality
                    return val0
                if self.check(key == key0) == unsat:  # key != key0
                    return self.select(base, key, arrays)
                if self.check(key != key0) == unsat:  # key == key0
                    return val0
        # empty array
        elif not self.symbolic and re.search(r"^storage_.+_00$", str(array)):
            # note: simplifying empty array access might have a negative impact on solver performance
            return ZERO
        return Select(array, key)

    def balance_of(self, addr: Word) -> Word:
        assert_address(addr)
        value = self.select(self.balance, uint160(addr), self.balances)
        # practical assumption on the max balance per account
        self.path.append(ULT(value, con(2**96)))
        return value

    def balance_update(self, addr: Word, value: Word) -> None:
        assert_address(addr)
        assert_uint256(value)
        new_balance_var = Array(
            f"balance_{1+len(self.balances):>02}", BitVecSort160, BitVecSort256
        )
        new_balance = Store(self.balance, addr, value)
        self.path.append(new_balance_var == new_balance)
        self.balance = new_balance_var
        self.balances[new_balance_var] = new_balance

    def sha3(self) -> None:
        loc: int = self.st.mloc()
        size: int = int_of(self.st.pop(), "symbolic SHA3 data size")
        data = self.st.memory.slice(loc, loc + size).unwrap() if size else b""
        sha3_image = self.sha3_data(data)
        self.st.push(sha3_image)

    def sha3_data(self, data: Bytes) -> Word:
        size = byte_length(data)

        if size > 0:
            if isinstance(data, bytes):
                data = bytes_to_bv_value(data)

            f_sha3 = Function(
                f"f_sha3_{size * 8}", BitVecSorts[size * 8], BitVecSort256
            )
            sha3_expr = f_sha3(data)
        else:
            sha3_expr = EMPTY_KECCAK

        # assume hash values are sufficiently smaller than the uint max
        self.path.append(ULE(sha3_expr, 2**256 - 2**64))

        # assume no hash collision
        self.assume_sha3_distinct(sha3_expr)

        # handle create2 hash
        if size == 85 and eq(extract_bytes(data, 0, 1), con(0xFF, size_bits=8)):
            return con(create2_magic_address + self.sha3s[sha3_expr])
        else:
            return sha3_expr

    def assume_sha3_distinct(self, sha3_expr) -> None:
        # skip if already exist
        if sha3_expr in self.sha3s:
            return

        # we expect sha3_expr to be `sha3_<input-bitsize>(input_expr)`
        sha3_decl_name = sha3_expr.decl().name()

        for prev_sha3_expr in self.sha3s:
            if prev_sha3_expr.decl().name() == sha3_decl_name:
                # inputs have the same size: assume different inputs
                # lead to different outputs
                self.path.append(
                    Implies(
                        sha3_expr.arg(0) != prev_sha3_expr.arg(0),
                        sha3_expr != prev_sha3_expr,
                    )
                )
            else:
                # inputs have different sizes: assume the outputs are different
                self.path.append(sha3_expr != prev_sha3_expr)

        self.path.append(sha3_expr != ZERO)
        self.sha3s[sha3_expr] = len(self.sha3s)

    def new_gas_id(self) -> int:
        self.cnts["gas"] += 1
        return self.cnts["gas"]

    def new_address(self) -> Address:
        self.cnts["address"] += 1
        return con_addr(magic_address + new_address_offset + self.cnts["address"])

    def new_symbol_id(self) -> int:
        self.cnts["symbol"] += 1
        return self.cnts["symbol"]

    def new_call_id(self) -> int:
        self.cnts["call"] += 1
        return self.cnts["call"]

    def returndata(self) -> Optional[ByteVec]:
        """
        Return data from the last executed sub-context or the empty bytes sequence
        """

        last_subcall = self.context.last_subcall()
        if not last_subcall:
            return EMPTY_BYTES

        output = last_subcall.output
        if last_subcall.message.is_create() and not output.error:
            return EMPTY_BYTES

        return output.data

    def returndatasize(self) -> int:
        returndata = self.returndata()
        return len(returndata) if returndata is not None else 0

    def jumpi_id(self) -> JumpID:
        valid_jumpdests = self.pgm.valid_jump_destinations_str()

        # we call `as_string()` on each stack element to avoid the overhead of
        # calling is_bv_val() followed by as_long() on each element
        jumpdest_tokens = tuple(
            token
            for x in self.st.stack
            if (hasattr(x, "as_string") and (token := x.as_string())) in valid_jumpdests
        )

        # no need to create a new string here, we can compare tuples efficiently
        return (self.pc, jumpdest_tokens)

    # deploy libraries and resolve library placeholders in hexcode
    def resolve_libs(self, creation_hexcode, deployed_hexcode, lib_references) -> str:
        if lib_references:
            for lib in lib_references:
                address = self.new_address()

                lib_bytecode = Contract.from_hexcode(lib_references[lib]["hexcode"])
                self.set_code(address, lib_bytecode)

                placeholder = lib_references[lib]["placeholder"]
                hex_address = stripped(hex(address.as_long())).zfill(40)

                creation_hexcode = creation_hexcode.replace(placeholder, hex_address)
                deployed_hexcode = deployed_hexcode.replace(placeholder, hex_address)

        return (creation_hexcode, deployed_hexcode)


class Storage:
    pass


class SolidityStorage(Storage):
    @classmethod
    def empty(cls, addr: BitVecRef, slot: int, keys: Tuple) -> ArrayRef:
        num_keys = len(keys)
        size_keys = cls.bitsize(keys)
        return Array(
            f"storage_{id_str(addr)}_{slot}_{num_keys}_{size_keys}_00",
            BitVecSorts[size_keys],
            BitVecSort256,
        )

    @classmethod
    def init(cls, ex: Exec, addr: Any, slot: int, keys: Tuple) -> None:
        assert_address(addr)
        num_keys = len(keys)
        size_keys = cls.bitsize(keys)
        if slot not in ex.storage[addr]:
            ex.storage[addr][slot] = {}
        if num_keys not in ex.storage[addr][slot]:
            ex.storage[addr][slot][num_keys] = {}
        if size_keys not in ex.storage[addr][slot][num_keys]:
            if size_keys == 0:
                if ex.symbolic:
                    label = f"storage_{id_str(addr)}_{slot}_{num_keys}_{size_keys}_00"
                    ex.storage[addr][slot][num_keys][size_keys] = BitVec(
                        label, BitVecSort256
                    )
                else:
                    ex.storage[addr][slot][num_keys][size_keys] = ZERO
            else:
                # do not use z3 const array `K(BitVecSort(size_keys), ZERO)` when not ex.symbolic
                # instead use normal smt array, and generate emptyness axiom; see load()
                ex.storage[addr][slot][num_keys][size_keys] = cls.empty(
                    addr, slot, keys
                )

    @classmethod
    def load(cls, ex: Exec, addr: Any, loc: Word) -> Word:
        offsets = cls.decode(loc)
        if not len(offsets) > 0:
            raise ValueError(offsets)
        slot, keys = int_of(offsets[0], "symbolic storage base slot"), offsets[1:]
        cls.init(ex, addr, slot, keys)
        num_keys = len(keys)
        size_keys = cls.bitsize(keys)
        if num_keys == 0:
            return ex.storage[addr][slot][num_keys][size_keys]
        else:
            if not ex.symbolic:
                # generate emptyness axiom for each array index, instead of using quantified formula; see init()
                ex.path.append(
                    Select(cls.empty(addr, slot, keys), concat(keys)) == ZERO
                )
            return ex.select(
                ex.storage[addr][slot][num_keys][size_keys], concat(keys), ex.storages
            )

    @classmethod
    def store(cls, ex: Exec, addr: Any, loc: Any, val: Any) -> None:
        offsets = cls.decode(loc)
        if not len(offsets) > 0:
            raise ValueError(offsets)
        slot, keys = int_of(offsets[0], "symbolic storage base slot"), offsets[1:]
        cls.init(ex, addr, slot, keys)
        num_keys = len(keys)
        size_keys = cls.bitsize(keys)
        if num_keys == 0:
            ex.storage[addr][slot][num_keys][size_keys] = val
        else:
            new_storage_var = Array(
                f"storage_{id_str(addr)}_{slot}_{num_keys}_{size_keys}_{1+len(ex.storages):>02}",
                BitVecSorts[size_keys],
                BitVecSort256,
            )
            new_storage = Store(
                ex.storage[addr][slot][num_keys][size_keys], concat(keys), val
            )
            ex.path.append(new_storage_var == new_storage)
            ex.storage[addr][slot][num_keys][size_keys] = new_storage_var
            ex.storages[new_storage_var] = new_storage

    @classmethod
    def decode(cls, loc: Any) -> Any:
        loc = normalize(loc)
        # m[k] : hash(k.m)
        if loc.decl().name() == "f_sha3_512":
            args = loc.arg(0)
            offset = simplify(Extract(511, 256, args))
            base = simplify(Extract(255, 0, args))
            return cls.decode(base) + (offset, ZERO)
        # a[i] : hash(a) + i
        elif loc.decl().name() == "f_sha3_256":
            base = loc.arg(0)
            return cls.decode(base) + (ZERO,)
        # m[k] : hash(k.m)  where |k| != 256-bit
        elif loc.decl().name().startswith("f_sha3_"):
            sha3_input = normalize(loc.arg(0))
            if sha3_input.decl().name() == "concat" and sha3_input.num_args() == 2:
                offset = simplify(sha3_input.arg(0))
                base = simplify(sha3_input.arg(1))
                if offset.size() != 256 and base.size() == 256:
                    return cls.decode(base) + (offset, ZERO)
        elif loc.decl().name() == "bvadd":
            #   # when len(args) == 2
            #   arg0 = cls.decode(loc.arg(0))
            #   arg1 = cls.decode(loc.arg(1))
            #   if len(arg0) == 1 and len(arg1) > 1: # i + hash(x)
            #       return arg1[0:-1] + (arg1[-1] + arg0[0],)
            #   elif len(arg0) > 1 and len(arg1) == 1: # hash(x) + i
            #       return arg0[0:-1] + (arg0[-1] + arg1[0],)
            #   elif len(arg0) == 1 and len(arg1) == 1: # i + j
            #       return (arg0[0] + arg1[0],)
            #   else: # hash(x) + hash(y) # ambiguous
            #       raise ValueError(loc)
            # when len(args) >= 2
            args = loc.children()
            if len(args) < 2:
                raise ValueError(loc)
            args = sorted(map(cls.decode, args), key=lambda x: len(x), reverse=True)
            if len(args[1]) > 1:
                # only args[0]'s length >= 1, the others must be 1
                raise ValueError(loc)
            return args[0][0:-1] + (
                reduce(lambda r, x: r + x[0], args[1:], args[0][-1]),
            )
        elif is_bv_value(loc):
            (preimage, delta) = restore_precomputed_hashes(loc.as_long())
            if preimage:  # loc == hash(preimage) + delta
                return (con(preimage), con(delta))
            else:
                return (loc,)

        if is_bv(loc):
            return (loc,)
        else:
            raise ValueError(loc)

    @classmethod
    def bitsize(cls, keys: Tuple) -> int:
        size = sum([key.size() for key in keys])
        if len(keys) > 0 and size == 0:
            raise ValueError(keys)
        return size


class GenericStorage(Storage):
    @classmethod
    def empty(cls, addr: BitVecRef, loc: BitVecRef) -> ArrayRef:
        return Array(
            f"storage_{id_str(addr)}_{loc.size()}_00",
            BitVecSorts[loc.size()],
            BitVecSort256,
        )

    @classmethod
    def init(cls, ex: Exec, addr: Any, loc: BitVecRef) -> None:
        assert_address(addr)
        if loc.size() not in ex.storage[addr]:
            ex.storage[addr][loc.size()] = cls.empty(addr, loc)

    @classmethod
    def load(cls, ex: Exec, addr: Any, loc: Word) -> Word:
        loc = cls.decode(loc)
        cls.init(ex, addr, loc)
        if not ex.symbolic:
            # generate emptyness axiom for each array index, instead of using quantified formula; see init()
            ex.path.append(Select(cls.empty(addr, loc), loc) == ZERO)
        return ex.select(ex.storage[addr][loc.size()], loc, ex.storages)

    @classmethod
    def store(cls, ex: Exec, addr: Any, loc: Any, val: Any) -> None:
        loc = cls.decode(loc)
        cls.init(ex, addr, loc)
        new_storage_var = Array(
            f"storage_{id_str(addr)}_{loc.size()}_{1+len(ex.storages):>02}",
            BitVecSorts[loc.size()],
            BitVecSort256,
        )
        new_storage = Store(ex.storage[addr][loc.size()], loc, val)
        ex.path.append(new_storage_var == new_storage)
        ex.storage[addr][loc.size()] = new_storage_var
        ex.storages[new_storage_var] = new_storage

    @classmethod
    def decode(cls, loc: Any) -> Any:
        loc = normalize(loc)
        if loc.decl().name() == "f_sha3_512":  # hash(hi,lo), recursively
            args = loc.arg(0)
            hi = cls.decode(simplify(Extract(511, 256, args)))
            lo = cls.decode(simplify(Extract(255, 0, args)))
            return cls.simple_hash(Concat(hi, lo))
        elif loc.decl().name().startswith("f_sha3_"):
            sha3_input = normalize(loc.arg(0))
            if sha3_input.decl().name() == "concat":
                decoded_sha3_input_args = [
                    cls.decode(sha3_input.arg(i)) for i in range(sha3_input.num_args())
                ]
                return cls.simple_hash(concat(decoded_sha3_input_args))
            else:
                return cls.simple_hash(cls.decode(sha3_input))
        elif loc.decl().name() == "bvadd":
            args = loc.children()
            if len(args) < 2:
                raise ValueError(loc)
            return cls.add_all([cls.decode(arg) for arg in args])
        elif is_bv_value(loc):
            (preimage, delta) = restore_precomputed_hashes(loc.as_long())
            if preimage:  # loc == hash(preimage) + delta
                return cls.add_all([cls.simple_hash(con(preimage)), con(delta)])
            else:
                return loc

        if is_bv(loc):
            return loc
        else:
            raise ValueError(loc)

    @classmethod
    def simple_hash(cls, x: BitVecRef) -> BitVecRef:
        # simple injective function for collision-free (though not secure) hash semantics, comprising:
        # - left-shift by 256 bits to ensure sufficient logical domain space
        # - an additional 1-bit for disambiguation (e.g., between map[key] vs array[i][j])
        return simplify(Concat(x, con(0, 257)))

    @classmethod
    def add_all(cls, args: List) -> BitVecRef:
        bitsize = max([x.size() for x in args])
        res = con(0, bitsize)
        for x in args:
            if x.size() < bitsize:
                x = simplify(ZeroExt(bitsize - x.size(), x))
            res += x
        return simplify(res)


SomeStorage = TypeVar("SomeStorage", bound=Storage)


def bitwise(op, x: Word, y: Word) -> Word:
    if is_bool(x) and is_bool(y):
        if op == EVM.AND:
            return And(x, y)
        elif op == EVM.OR:
            return Or(x, y)
        elif op == EVM.XOR:
            return Xor(x, y)
        else:
            raise ValueError(op, x, y)
    elif is_bv(x) and is_bv(y):
        if op == EVM.AND:
            return x & y
        elif op == EVM.OR:
            return x | y
        elif op == EVM.XOR:
            return x ^ y  # bvxor
        else:
            raise ValueError(op, x, y)
    elif is_bool(x) and is_bv(y):
        return bitwise(op, If(x, ONE, ZERO), y)
    elif is_bv(x) and is_bool(y):
        return bitwise(op, x, If(y, ONE, ZERO))
    else:
        raise ValueError(op, x, y)


def b2i(w: Word) -> Word:
    if is_true(w):
        return ONE
    if is_false(w):
        return ZERO
    if is_bool(w):
        return If(w, ONE, ZERO)
    else:
        return w


def is_power_of_two(x: int) -> bool:
    if x > 0:
        return not (x & (x - 1))
    else:
        return False


class HalmosLogs:
<<<<<<< HEAD
    bounded_loops: List[str]
=======
    bounded_loops: List[JumpID]
    unknown_calls: Dict[str, Dict[str, Set[str]]]  # funsig -> to -> set(arg)
>>>>>>> 536299a8

    def __init__(self) -> None:
        self.bounded_loops = []

    def extend(self, logs: "HalmosLogs") -> None:
        self.bounded_loops.extend(logs.bounded_loops)


@dataclass
class WorklistItem:
    ex: Exec
    step: int


class Worklist:
    def __init__(self):
        self.stack = []

    def push(self, ex: Exec, step: int):
        self.stack.append(WorklistItem(ex, step))

    def pop(self) -> WorklistItem:
        return self.stack.pop()

    def __len__(self) -> int:
        return len(self.stack)


class SEVM:
    options: HalmosConfig
    storage_model: Type[SomeStorage]
    logs: HalmosLogs
    steps: Steps

    def __init__(self, options: HalmosConfig) -> None:
        self.options = options
        self.logs = HalmosLogs()
        self.steps: Steps = {}

        # init storage model
        is_generic = self.options.storage_layout == "generic"
        self.storage_model = GenericStorage if is_generic else SolidityStorage

    def div_xy_y(self, w1: Word, w2: Word) -> Word:
        # return the number of bits required to represent the given value. default = 256
        def bitsize(w: Word) -> int:
            if (
                w.decl().name() == "concat"
                and is_bv_value(w.arg(0))
                and int(str(w.arg(0))) == 0
            ):
                return 256 - w.arg(0).size()
            return 256

        w1 = normalize(w1)

        if w1.decl().name() == "bvmul" and w1.num_args() == 2:
            x = w1.arg(0)
            y = w1.arg(1)
            if eq(w2, x) or eq(w2, y):  # xy/x or xy/y
                size_x = bitsize(x)
                size_y = bitsize(y)
                if size_x + size_y <= 256:
                    if eq(w2, x):  # xy/x == y
                        return y
                    else:  # xy/y == x
                        return x
        return None

    def mk_div(self, ex: Exec, x: Any, y: Any) -> Any:
        term = f_div(x, y)
        ex.path.append(ULE(term, x))  # (x / y) <= x
        return term

    def mk_mod(self, ex: Exec, x: Any, y: Any) -> Any:
        term = f_mod[x.size()](x, y)
        ex.path.append(ULE(term, y))  # (x % y) <= y
        # ex.path.append(Or(y == ZERO, ULT(term, y))) # (x % y) < y if y != 0
        return term

    def mk_mul(self, ex: Exec, x: Any, y: Any) -> Any:
        term = f_mul[x.size()](x, y)
        return term

    def arith(self, ex: Exec, op: int, w1: Word, w2: Word) -> Word:
        w1 = b2i(w1)
        w2 = b2i(w2)

        if op == EVM.ADD:
            return w1 + w2

        if op == EVM.SUB:
            return w1 - w2

        if op == EVM.MUL:
            is_bv_value_w1 = is_bv_value(w1)
            is_bv_value_w2 = is_bv_value(w2)

            if is_bv_value_w1 and is_bv_value_w2:
                return w1 * w2

            if is_bv_value_w1:
                i1: int = w1.as_long()
                if i1 == 0:
                    return w1

                if i1 == 1:
                    return w2

                if is_power_of_two(i1):
                    return w2 << (i1.bit_length() - 1)

            if is_bv_value_w2:
                i2: int = w2.as_long()
                if i2 == 0:
                    return w2

                if i2 == 1:
                    return w1

                if is_power_of_two(i2):
                    return w1 << (i2.bit_length() - 1)

            if is_bv_value_w1 or is_bv_value_w2:
                return w1 * w2

            return self.mk_mul(ex, w1, w2)

        if op == EVM.DIV:
            div_for_overflow_check = self.div_xy_y(w1, w2)
            if div_for_overflow_check is not None:  # xy/x or xy/y
                return div_for_overflow_check

            if is_bv_value(w1) and is_bv_value(w2):
                if w2.as_long() == 0:
                    return w2
                else:
                    return UDiv(w1, w2)  # unsigned div (bvudiv)

            if is_bv_value(w2):
                # concrete denominator case
                i2: int = w2.as_long()
                if i2 == 0:
                    return w2

                if i2 == 1:
                    return w1

                if is_power_of_two(i2):
                    return LShR(w1, i2.bit_length() - 1)

            return self.mk_div(ex, w1, w2)

        if op == EVM.MOD:
            if is_bv_value(w1) and is_bv_value(w2):
                if w2.as_long() == 0:
                    return w2
                else:
                    return URem(w1, w2)  # bvurem

            if is_bv_value(w2):
                i2: int = int(str(w2))
                if i2 == 0 or i2 == 1:
                    return con(0, w2.size())

                if is_power_of_two(i2):
                    bitsize = i2.bit_length() - 1
                    return ZeroExt(w2.size() - bitsize, Extract(bitsize - 1, 0, w1))

            return self.mk_mod(ex, w1, w2)

        if op == EVM.SDIV:
            if is_bv_value(w1) and is_bv_value(w2):
                if w2.as_long() == 0:
                    return w2
                else:
                    return w1 / w2  # bvsdiv

            if is_bv_value(w2):
                # concrete denominator case
                i2: int = w2.as_long()
                if i2 == 0:
                    return w2  # div by 0 is 0

                if i2 == 1:
                    return w1  # div by 1 is identity

            # fall back to uninterpreted function :(
            return f_sdiv(w1, w2)

        if op == EVM.SMOD:
            if is_bv_value(w1) and is_bv_value(w2):
                if w2.as_long() == 0:
                    return w2
                else:
                    return SRem(w1, w2)  # bvsrem  # vs: w1 % w2 (bvsmod w1 w2)

            # TODO: if is_bv_value(w2):

            return f_smod(w1, w2)

        if op == EVM.EXP:
            if is_bv_value(w1) and is_bv_value(w2):
                i1: int = int(str(w1))  # must be concrete
                i2: int = int(str(w2))  # must be concrete
                return con(i1**i2)

            if is_bv_value(w2):
                i2: int = int(str(w2))
                if i2 == 0:
                    return ONE

                if i2 == 1:
                    return w1

                if i2 <= self.options.smt_exp_by_const:
                    exp = w1
                    for _ in range(i2 - 1):
                        exp = self.arith(ex, EVM.MUL, exp, w1)
                    return exp

            return f_exp(w1, w2)

        raise ValueError(op)

    def arith2(self, ex: Exec, op: int, w1: Word, w2: Word, w3: Word) -> Word:
        w1 = b2i(w1)
        w2 = b2i(w2)
        w3 = b2i(w3)
        if op == EVM.ADDMOD:
            # to avoid add overflow; and to be a multiple of 8-bit
            r1 = self.arith(
                ex, EVM.ADD, simplify(ZeroExt(8, w1)), simplify(ZeroExt(8, w2))
            )
            r2 = self.arith(ex, EVM.MOD, simplify(r1), simplify(ZeroExt(8, w3)))
            if r1.size() != 264:
                raise ValueError(r1)
            if r2.size() != 264:
                raise ValueError(r2)
            return Extract(255, 0, r2)
        elif op == EVM.MULMOD:
            # to avoid mul overflow
            r1 = self.arith(
                ex, EVM.MUL, simplify(ZeroExt(256, w1)), simplify(ZeroExt(256, w2))
            )
            r2 = self.arith(ex, EVM.MOD, simplify(r1), simplify(ZeroExt(256, w3)))
            if r1.size() != 512:
                raise ValueError(r1)
            if r2.size() != 512:
                raise ValueError(r2)
            return Extract(255, 0, r2)
        else:
            raise ValueError(op)

    def sload(self, ex: Exec, addr: Any, loc: Word) -> Word:
        return self.storage_model.load(ex, addr, loc)

    def sstore(self, ex: Exec, addr: Any, loc: Any, val: Any) -> None:
        if ex.message().is_static:
            raise WriteInStaticContext(ex.context_str())

        if is_bool(val):
            val = If(val, ONE, ZERO)

        self.storage_model.store(ex, addr, loc, val)

    def resolve_address_alias(
        self, ex: Exec, target: Address, stack, step_id
    ) -> Address:
        assert_bv(target)
        assert_address(target)

        if target in ex.code:
            return target

        if self.options.debug:
            debug(
                f"Address {hexify(target)} not in: [{', '.join([hexify(addr) for addr in ex.code])}]"
            )

        if is_bv_value(target):
            if self.options.debug:
                debug(f"Empty address: {hexify(target)}")
            return None

        if target in ex.alias:
            return ex.alias[target]  # may return None

        potential_aliases = []
        for addr in ex.code:
            alias_cond = target == addr
            if ex.check(alias_cond) != unsat:
                if self.options.debug:
                    debug(
                        f"Potential address alias: {hexify(addr)} for {hexify(target)}"
                    )
                potential_aliases.append((addr, alias_cond))

        emptyness_cond = And([target != addr for addr in ex.code])
        if ex.check(emptyness_cond) != unsat:
            if self.options.debug:
                debug(f"Potential empty address: {hexify(target)}")
            potential_aliases.append((None, emptyness_cond))

        if not potential_aliases:
            raise InfeasiblePath("resolve_address_alias: no potential aliases")

        head, *tail = potential_aliases

        for addr, cond in tail:
            new_ex = self.create_branch(ex, cond, ex.pc)
            new_ex.alias[target] = addr
            stack.push(new_ex, step_id)

        addr, cond = head
        ex.path.append(cond)
        ex.alias[target] = addr
        return addr

    def transfer_value(
        self,
        ex: Exec,
        caller: Address,
        to: Address,
        value: Word,
        condition: Word = None,
    ) -> None:
        # no-op if value is zero
        if is_bv_value(value) and value.as_long() == 0:
            return

        # assume balance is enough; otherwise ignore this path
        # note: evm requires enough balance even for self-transfer
        balance_cond = simplify(UGE(ex.balance_of(caller), value))
        if is_false(balance_cond):
            raise InfeasiblePath("transfer_value: balance is not enough")
        ex.path.append(balance_cond)

        # conditional transfer
        if condition is not None:
            value = If(condition, value, ZERO)

        ex.balance_update(caller, self.arith(ex, EVM.SUB, ex.balance_of(caller), value))
        ex.balance_update(to, self.arith(ex, EVM.ADD, ex.balance_of(to), value))

    def call(
        self, ex: Exec, op: int, to_alias: Address, stack: List[Tuple[Exec, int]], step_id: int
    ) -> None:
        # `to`: the original (symbolic) target address
        # `to_alias`: a (concrete) alias of the target considered in this path.
        #            it could be None, indicating a non-existent address.

        gas = ex.st.pop()
        to = uint160(ex.st.pop())
        fund = ZERO if op in [EVM.STATICCALL, EVM.DELEGATECALL] else ex.st.pop()

        arg_loc: int = ex.st.mloc()
        arg_size: int = int_of(ex.st.pop(), "symbolic CALL input data size")

        ret_loc: int = ex.st.mloc()
        ret_size: int = int_of(ex.st.pop(), "symbolic CALL return data size")

        if not arg_size >= 0:
            raise ValueError(arg_size)

        if not ret_size >= 0:
            raise ValueError(ret_size)

        pranked_caller, pranked_origin = ex.resolve_prank(to)
        arg = ex.st.memory.slice(arg_loc, arg_loc + arg_size)

        def send_callvalue(condition=None) -> None:
            # no balance update for CALLCODE which transfers to itself
            if op == EVM.CALL:
                # TODO: revert if context is static
                # NOTE: we cannot use `to_alias` here because it could be None
                self.transfer_value(ex, pranked_caller, to, fund, condition)

        def call_known(to: Address) -> None:
            # backup current state
            orig_code = ex.code.copy()
            orig_storage = deepcopy(ex.storage)
            orig_balance = ex.balance

            # transfer msg.value
            send_callvalue()

            message = Message(
                target=to if op in [EVM.CALL, EVM.STATICCALL] else ex.this(),
                caller=pranked_caller if op != EVM.DELEGATECALL else ex.caller(),
                origin=pranked_origin,
                value=fund if op != EVM.DELEGATECALL else ex.callvalue(),
                data=arg,
                is_static=(ex.context.message.is_static or op == EVM.STATICCALL),
                call_scheme=op,
            )

            def callback(new_ex: Exec, stack, step_id):
                # continue execution in the context of the parent
                # pessimistic copy because the subcall results may diverge
                subcall = new_ex.context

                # restore context
                new_ex.context = deepcopy(ex.context)
                new_ex.context.trace.append(subcall)
                new_ex.callback = ex.callback

                if subcall.is_stuck():
                    # internal errors abort the current path,
                    # so we don't need to add it to the worklist
                    yield new_ex
                    return

                # restore vm state
                new_ex.pgm = ex.pgm
                new_ex.pc = ex.pc
                new_ex.st = deepcopy(ex.st)
                new_ex.jumpis = deepcopy(ex.jumpis)
                new_ex.symbolic = ex.symbolic

                # set return data (in memory)
                effective_ret_size = min(ret_size, new_ex.returndatasize())
                if effective_ret_size > 0:
                    returndata_slice = subcall.output.data.slice(0, effective_ret_size)
                    end_loc = ret_loc + effective_ret_size
                    if end_loc > MAX_MEMORY_SIZE:
                        raise HalmosException("returned data exceeds MAX_MEMORY_SIZE")

                    new_ex.st.memory.set_slice(ret_loc, end_loc, returndata_slice)

                # set status code on the stack
                subcall_success = subcall.output.error is None
                new_ex.st.push(1 if subcall_success else 0)

                if not subcall_success:
                    # revert network states
                    new_ex.code = orig_code.copy()
                    new_ex.storage = deepcopy(orig_storage)
                    new_ex.balance = orig_balance

                # add to worklist even if it reverted during the external call
                new_ex.advance_pc()
                stack.push(new_ex, step_id)

            sub_ex = Exec(
                code=ex.code,
                storage=ex.storage,
                balance=ex.balance,
                #
                block=ex.block,
                #
                context=CallContext(message=message, depth=ex.context.depth + 1),
                callback=callback,
                #
                pgm=ex.code[to],
                pc=0,
                st=State(),
                jumpis={},
                symbolic=ex.symbolic,
                #
                path=ex.path,
                alias=ex.alias,
                #
                cnts=ex.cnts,
                sha3s=ex.sha3s,
                storages=ex.storages,
                balances=ex.balances,
                known_keys=ex.known_keys,
                known_sigs=ex.known_sigs,
            )

            stack.push(sub_ex, step_id)

        def call_unknown() -> None:
            # ecrecover
            if eq(to, con_addr(1)):
                # TODO: explicitly return empty data in case of an error
                # TODO: validate input and fork on error?
                # - v in [27, 28]
                # - r, s in [1, secp256k1n)

                # call never fails, errors result in empty returndata
                exit_code = ONE

                digest = extract_bytes(arg, 0, 32)
                v = uint8(extract_bytes(arg, 32, 32))
                r = extract_bytes(arg, 64, 32)
                s = extract_bytes(arg, 96, 32)

                # TODO: empty returndata in error
                ret = ByteVec(uint256(f_ecrecover(digest, v, r, s)))

            # sha256
            elif eq(to, con_addr(2)):
                exit_code = con(1)
                f_sha256 = Function(
                    f"f_sha256_{arg_size}", BitVecSorts[arg_size], BitVecSort256
                )
                ret = ByteVec(f_sha256(arg))

            # ripemd160
            elif eq(to, con_addr(3)):
                exit_code = con(1)
                f_ripemd160 = Function(
                    f"f_ripemd160_{arg_size}", BitVecSorts[arg_size], BitVecSort160
                )
                ret = ByteVec(uint256(f_ripemd160(arg)))

            # identity
            elif eq(to, con_addr(4)):
                exit_code = ONE
                ret = arg

            # modexp
            elif eq(to, con_addr(5)):
                exit_code = con(1)
                modulus_size = int_of(extract_bytes(arg, 64, 32))
                f_modexp = Function(
                    f"f_modexp_{arg_size}_{modulus_size}",
                    BitVecSorts[arg_size],
                    BitVecSorts[modulus_size],
                )
                # TODO: empty returndata in error
                ret = ByteVec(f_modexp(arg))

            # ecadd
            elif eq(to, con_addr(6)):
                exit_code = con(1)
                f_ecadd = Function(f"f_ecadd", BitVecSorts[1024], BitVecSorts[512])
                ret = ByteVec(f_ecadd(arg))

            # ecmul
            elif eq(to, con_addr(7)):
                exit_code = con(1)
                f_ecmul = Function(f"f_ecmul", BitVecSorts[768], BitVecSorts[512])
                ret = ByteVec(f_ecmul(arg))

            # ecpairing
            elif eq(to, con_addr(8)):
                exit_code = con(1)
                f_ecpairing = Function(
                    f"f_ecpairing", BitVecSorts[1536], BitVecSorts[1]
                )
                ret = ByteVec(uint256(f_ecpairing(arg)))

            # blake2f
            elif eq(to, con_addr(9)):
                exit_code = con(1)
                f_blake2f = Function(f"f_blake2f", BitVecSorts[1704], BitVecSorts[512])
                ret = ByteVec(f_blake2f(arg))

            # point_evaluation
            elif eq(to, con_addr(10)):
                exit_code = con(1)
                f_point_evaluation = Function(
                    f"f_point_evaluation", BitVecSorts[1544], BitVecSorts[512]
                )
                ret = ByteVec(f_point_evaluation(arg))

            # halmos cheat code
            elif eq(to, halmos_cheat_code.address):
                exit_code = ONE
                ret = halmos_cheat_code.handle(ex, arg)

            # vm cheat code
            elif eq(to, hevm_cheat_code.address):
                exit_code = ONE
                ret = hevm_cheat_code.handle(self, ex, arg, stack, step_id)

            # console
            elif eq(to, console.address):
                exit_code = ONE
                console.handle(ex, arg)
                ret = ByteVec()

            # non-existing contracts
            else:
                # in evm, calls to non-existing contracts always succeed with empty returndata
                # TODO: exitcode should be 0 when balance is not enough for callvalue
                exit_code = con(1)
                ret = ByteVec()

            # push exit code
            exit_code_var = BitVec(
                f"call_exit_code_{ex.new_call_id():>02}", BitVecSort256
            )
            ex.path.append(exit_code_var == exit_code)
            ex.st.push(exit_code if is_bv_value(exit_code) else exit_code_var)

            # transfer msg.value
            send_callvalue(exit_code_var != ZERO)

            # store return value
            effective_ret_size = min(ret_size, len(ret))
            if effective_ret_size > 0:
                end_loc = ret_loc + effective_ret_size
                if end_loc > MAX_MEMORY_SIZE:
                    raise HalmosException("returned data exceeds MAX_MEMORY_SIZE")

                ex.st.memory.set_slice(ret_loc, end_loc, ret)

            if not isinstance(ret, ByteVec):
                raise HalmosException(f"Invalid return value: {ret}")

            ex.context.trace.append(
                CallContext(
                    message=Message(
                        target=to,
                        caller=pranked_caller,
                        origin=pranked_origin,
                        value=fund,
                        data=ex.st.memory.slice(arg_loc, arg_loc + arg_size),
                        call_scheme=op,
                    ),
                    output=CallOutput(
                        data=ret,
                        error=None,
                    ),
                    depth=ex.context.depth + 1,
                )
            )

<<<<<<< HEAD
            ex.next_pc()
=======
            # TODO: check if still needed
            ex.calls.append((exit_code_var, exit_code, ex.context.output.data))

            ex.advance_pc()
>>>>>>> 536299a8
            stack.push(ex, step_id)

        # precompiles or cheatcodes
        if (
            # precompile
            (is_bv_value(to) and to.as_long() in range(1, 11))
            # cheatcode calls
            or eq(to, halmos_cheat_code.address)
            or eq(to, hevm_cheat_code.address)
            or eq(to, console.address)
            # non-existing contract call
            or to_alias is None
        ):
            call_unknown()
            return

        call_known(to_alias)

    def create(
        self,
        ex: Exec,
        op: int,
        stack: List[Tuple[Exec, int]],
        step_id: int,
    ) -> None:
        if ex.message().is_static:
            raise WriteInStaticContext(ex.context_str())

        value: Word = ex.st.pop()
        loc: int = int_of(ex.st.pop(), "symbolic CREATE offset")
        size: int = int_of(ex.st.pop(), "symbolic CREATE size")

        if op == EVM.CREATE2:
            salt = ex.st.pop()

        # check if there is an active prank
        pranked_caller, pranked_origin = ex.resolve_prank(con_addr(0))

        # contract creation code
        create_hexcode = ex.st.memory.slice(loc, loc + size)
        create_code = Contract(create_hexcode)

        # new account address
        if op == EVM.CREATE:
            new_addr = ex.new_address()
        elif op == EVM.CREATE2:  # EVM.CREATE2
            # create_hexcode must be z3 expression to be passed into sha3_data
            create_hexcode = create_hexcode.unwrap()

            if is_bv(create_hexcode):
                create_hexcode = simplify(create_hexcode)
            else:
                create_hexcode = bytes_to_bv_value(create_hexcode)

            code_hash = ex.sha3_data(create_hexcode)
            hash_data = simplify(
                Concat(con(0xFF, 8), uint160(pranked_caller), salt, code_hash)
            )
            new_addr = uint160(ex.sha3_data(hash_data))
        else:
            raise HalmosException(f"Unknown CREATE opcode: {op}")

        message = Message(
            target=new_addr,
            caller=pranked_caller,
            origin=pranked_origin,
            value=value,
            data=create_hexcode,
            is_static=False,
            call_scheme=op,
        )

        if new_addr in ex.code:
            # address conflicts don't revert, they push 0 on the stack and continue
            ex.st.push(0)
            ex.advance_pc()

            # add a virtual subcontext to the trace for debugging purposes
            subcall = CallContext(message=message, depth=ex.context.depth + 1)
            subcall.output.data = ByteVec()
            subcall.output.error = AddressCollision()
            ex.context.trace.append(subcall)

            stack.push(ex, step_id)
            return

        for addr in ex.code:
            ex.path.append(new_addr != addr)  # ensure new address is fresh

        # backup current state
        orig_code = ex.code.copy()
        orig_storage = deepcopy(ex.storage)
        orig_balance = ex.balance

        # setup new account
        ex.set_code(new_addr, Contract(b""))  # existing code must be empty
        ex.storage[new_addr] = {}  # existing storage may not be empty and reset here

        # transfer value
        self.transfer_value(ex, pranked_caller, new_addr, value)

        def callback(new_ex: Exec, stack, step_id):
            subcall = new_ex.context

            # continue execution in the context of the parent
            # pessimistic copy because the subcall results may diverge
            new_ex.context = deepcopy(ex.context)
            new_ex.context.trace.append(subcall)
            new_ex.callback = ex.callback

            # restore vm state
            new_ex.pgm = ex.pgm
            new_ex.pc = ex.pc
            new_ex.st = deepcopy(ex.st)
            new_ex.jumpis = deepcopy(ex.jumpis)
            new_ex.symbolic = ex.symbolic

            if subcall.is_stuck():
                # internal errors abort the current path,
                yield new_ex
                return

            elif subcall.output.error is None:
                # new contract code, will revert if data is None
                new_ex.set_code(new_addr, Contract(subcall.output.data))

                # push new address to stack
                new_ex.st.push(uint256(new_addr))

            else:
                # creation failed
                new_ex.st.push(0)

                # revert network states
                new_ex.code = orig_code.copy()
                new_ex.storage = deepcopy(orig_storage)
                new_ex.balance = orig_balance

            # add to worklist
            new_ex.advance_pc()
            stack.push(new_ex, step_id)

        sub_ex = Exec(
            code=ex.code,
            storage=ex.storage,
            balance=ex.balance,
            #
            block=ex.block,
            #
            context=CallContext(message=message, depth=ex.context.depth + 1),
            callback=callback,
            #
            pgm=create_code,
            pc=0,
            st=State(),
            jumpis={},
            symbolic=False,
            #
            path=ex.path,
            alias=ex.alias,
            #
            cnts=ex.cnts,
            sha3s=ex.sha3s,
            storages=ex.storages,
            balances=ex.balances,
            known_keys=ex.known_keys,
            known_sigs=ex.known_sigs,
        )

        stack.push(sub_ex, step_id)

    def jumpi(
        self,
        ex: Exec,
        stack: List[Tuple[Exec, int]],
        step_id: int,
    ) -> None:
        jid = ex.jumpi_id()

        source: int = ex.pc
        target: int = int_of(ex.st.pop(), "symbolic JUMPI target")
        cond: Word = ex.st.pop()

        visited = ex.jumpis.get(jid, {True: 0, False: 0})

        cond_true = simplify(is_non_zero(cond))
        cond_false = simplify(is_zero(cond))

        potential_true: bool = ex.check(cond_true) != unsat
        potential_false: bool = ex.check(cond_false) != unsat

        # note: both may be false if the previous path condition was considered unknown but turns out to be unsat later

        follow_true = False
        follow_false = False

        if potential_true and potential_false:
            # for loop unrolling
            follow_true = visited[True] < self.options.loop
            follow_false = visited[False] < self.options.loop
            if not (follow_true and follow_false):
                self.logs.bounded_loops.append(jid)
        else:
            # for constant-bounded loops
            follow_true = potential_true
            follow_false = potential_false

        new_ex_true = None
        new_ex_false = None

        if follow_true:
            if follow_false:
                new_ex_true = self.create_branch(ex, cond_true, target)
            else:
                new_ex_true = ex
                new_ex_true.path.append(cond_true, branching=True)
                new_ex_true.pc = target

        if follow_false:
            new_ex_false = ex
            new_ex_false.path.append(cond_false, branching=True)
            new_ex_false.advance_pc()

        if new_ex_true:
            if potential_true and potential_false:
                new_ex_true.jumpis[jid] = {
                    True: visited[True] + 1,
                    False: visited[False],
                }
            stack.push(new_ex_true, step_id)

        if new_ex_false:
            if potential_true and potential_false:
                new_ex_false.jumpis[jid] = {
                    True: visited[True],
                    False: visited[False] + 1,
                }
            stack.push(new_ex_false, step_id)

    def jump(self, ex: Exec, stack: List[Tuple[Exec, int]], step_id: int) -> None:
        dst = ex.st.pop()

        # if dst is concrete, just jump
        if is_concrete(dst):
            ex.pc = int_of(dst)
            stack.push(ex, step_id)

        # otherwise, create a new execution for feasible targets
        elif self.options.symbolic_jump:
            for target in ex.pgm.valid_jump_destinations():
                target_reachable = simplify(dst == target)
                if ex.check(target_reachable) != unsat:  # jump
                    new_ex = self.create_branch(ex, target_reachable, target)
                    stack.push(new_ex, step_id)
        else:
            raise NotConcreteError(f"symbolic JUMP target: {dst}")

    def create_branch(self, ex: Exec, cond: BitVecRef, target: int) -> Exec:
        new_path = ex.path.branch(cond)
        new_ex = Exec(
            code=ex.code.copy(),  # shallow copy for potential new contract creation; existing code doesn't change
            storage=deepcopy(ex.storage),
            balance=ex.balance,
            #
            block=deepcopy(ex.block),
            #
            context=deepcopy(ex.context),
            callback=ex.callback,
            #
            pgm=ex.pgm,
            pc=target,
            st=deepcopy(ex.st),
            jumpis=deepcopy(ex.jumpis),
            symbolic=ex.symbolic,
            #
            path=new_path,
            alias=ex.alias.copy(),
            #
            cnts=deepcopy(ex.cnts),
            sha3s=ex.sha3s.copy(),
            storages=ex.storages.copy(),
            balances=ex.balances.copy(),
            known_keys=ex.known_keys,  # pass by reference, not need to copy
            known_sigs=ex.known_sigs,  # pass by reference, not need to copy
        )
        return new_ex

    def sym_byte_of(self, idx: BitVecRef, w: BitVecRef) -> BitVecRef:
        """generate symbolic BYTE opcode result using 32 nested ite"""

        def gen_nested_ite(curr: int) -> BitVecRef:
            if curr < 32:
                return If(
                    idx == con(curr),
                    Extract((31 - curr) * 8 + 7, (31 - curr) * 8, w),
                    gen_nested_ite(curr + 1),
                )
            else:
                return con(0, 8)

        # If(idx == 0, Extract(255, 248, w), If(idx == 1, Extract(247, 240, w), ..., If(idx == 31, Extract(7, 0, w), 0)...))
        return ZeroExt(248, gen_nested_ite(0))

    def run(self, ex0: Exec) -> Iterator[Exec]:
        step_id: int = 0
        stack: Worklist = Worklist()
        stack.push(ex0, 0)

        def finalize(ex: Exec):
            # if it's at the top-level, there is no callback; yield the current execution state
            if ex.callback is None:
                yield ex

            # otherwise, execute the callback to return to the parent execution context
            # note: `yield from` is used as the callback may yield the current execution state that got stuck
            else:
                yield from ex.callback(ex, stack, step_id)

        while stack:
            try:
                item = stack.pop()
                ex: Exec = item.ex
                prev_step_id: int = item.step
                step_id += 1

                if not ex.path.is_activated():
                    ex.path.activate()

                # PathEndingException may not be immediately raised; it could be delayed until it comes out of the worklist
                # see the assert cheatcode hanlder logic for the delayed case
                if isinstance(ex.context.output.error, PathEndingException):
                    raise ex.context.output.error

                if ex.context.depth > MAX_CALL_DEPTH:
                    raise MessageDepthLimitError(ex.context)

                insn = ex.current_instruction()
                opcode = insn.opcode

                if (max_depth := self.options.depth) and step_id > max_depth:
                    continue

                # TODO: clean up
                if self.options.log:
                    if opcode == EVM.JUMPI:
                        self.steps[step_id] = {"parent": prev_step_id, "exec": str(ex)}
                    # elif opcode == EVM.CALL:
                    #     self.steps[step_id] = {'parent': prev_step_id, 'exec': str(ex) + ex.st.str_memory() + '\n'}
                    else:
                        # self.steps[step_id] = {'parent': prev_step_id, 'exec': ex.summary()}
                        self.steps[step_id] = {"parent": prev_step_id, "exec": str(ex)}

                if self.options.print_steps:
                    print(ex.dump(print_mem=self.options.print_mem))

                if opcode in [EVM.STOP, EVM.INVALID, EVM.REVERT, EVM.RETURN]:
                    if opcode == EVM.STOP:
                        ex.halt(data=ByteVec())
                    elif opcode == EVM.INVALID:
                        ex.halt(
                            data=ByteVec(),
                            error=InvalidOpcode(opcode),
                        )
                    elif opcode == EVM.REVERT:
                        ex.halt(data=ex.st.ret(), error=Revert())
                    elif opcode == EVM.RETURN:
                        ex.halt(data=ex.st.ret())
                    else:
                        raise ValueError(opcode)

                    yield from finalize(ex)
                    continue

                elif opcode == EVM.JUMPI:
                    self.jumpi(ex, stack, step_id)
                    continue

                elif opcode == EVM.JUMP:
                    self.jump(ex, stack, step_id)
                    continue

                elif opcode == EVM.JUMPDEST:
                    pass

                elif EVM.ADD <= opcode <= EVM.SMOD:  # ADD MUL SUB DIV SDIV MOD SMOD
                    ex.st.push(self.arith(ex, opcode, ex.st.pop(), ex.st.pop()))

                elif EVM.ADDMOD <= opcode <= EVM.MULMOD:  # ADDMOD MULMOD
                    ex.st.push(
                        self.arith2(ex, opcode, ex.st.pop(), ex.st.pop(), ex.st.pop())
                    )

                elif opcode == EVM.EXP:
                    ex.st.push(self.arith(ex, opcode, ex.st.pop(), ex.st.pop()))

                elif opcode == EVM.LT:
                    w1 = b2i(ex.st.pop())
                    w2 = b2i(ex.st.pop())
                    ex.st.push(ULT(w1, w2))  # bvult

                elif opcode == EVM.GT:
                    w1 = b2i(ex.st.pop())
                    w2 = b2i(ex.st.pop())
                    ex.st.push(UGT(w1, w2))  # bvugt

                elif opcode == EVM.SLT:
                    w1 = b2i(ex.st.pop())
                    w2 = b2i(ex.st.pop())
                    ex.st.push(w1 < w2)  # bvslt

                elif opcode == EVM.SGT:
                    w1 = b2i(ex.st.pop())
                    w2 = b2i(ex.st.pop())
                    ex.st.push(w1 > w2)  # bvsgt

                elif opcode == EVM.EQ:
                    w1 = ex.st.pop()
                    w2 = ex.st.pop()
                    if eq(w1.sort(), w2.sort()):
                        ex.st.push(w1 == w2)
                    else:
                        if is_bool(w1):
                            if not is_bv(w2):
                                raise ValueError(w2)
                            ex.st.push(If(w1, ONE, ZERO) == w2)
                        else:
                            if not is_bv(w1):
                                raise ValueError(w1)
                            if not is_bool(w2):
                                raise ValueError(w2)
                            ex.st.push(w1 == If(w2, ONE, ZERO))
                elif opcode == EVM.ISZERO:
                    ex.st.push(is_zero(ex.st.pop()))

                elif opcode in [EVM.AND, EVM.OR, EVM.XOR]:
                    ex.st.push(bitwise(opcode, ex.st.pop(), ex.st.pop()))

                elif opcode == EVM.NOT:
                    ex.st.push(~b2i(ex.st.pop()))  # bvnot

                elif opcode == EVM.SHL:
                    w = ex.st.pop()
                    ex.st.push(b2i(ex.st.pop()) << b2i(w))  # bvshl

                elif opcode == EVM.SAR:
                    w = ex.st.pop()
                    ex.st.push(ex.st.pop() >> w)  # bvashr

                elif opcode == EVM.SHR:
                    w = ex.st.pop()
                    ex.st.push(LShR(ex.st.pop(), w))  # bvlshr

                elif opcode == EVM.SIGNEXTEND:
                    w = int_of(ex.st.pop(), "symbolic SIGNEXTEND size")
                    if w <= 30:  # if w == 31, result is SignExt(0, value) == value
                        bl = (w + 1) * 8
                        ex.st.push(SignExt(256 - bl, Extract(bl - 1, 0, ex.st.pop())))

                elif opcode == EVM.CALLDATALOAD:
                    offset: int = int_of(ex.st.pop(), "symbolic CALLDATALOAD offset")
                    ex.st.push(ex.calldata().get_word(offset))

                elif opcode == EVM.CALLDATASIZE:
                    ex.st.push(len(ex.calldata()))

                elif opcode == EVM.CALLVALUE:
                    ex.st.push(ex.callvalue())

                elif opcode == EVM.CALLER:
                    ex.st.push(uint256(ex.caller()))

                elif opcode == EVM.ORIGIN:
                    ex.st.push(uint256(ex.origin()))

                elif opcode == EVM.ADDRESS:
                    ex.st.push(uint256(ex.this()))

                # TODO: define f_extcodesize for known addresses in advance
                elif opcode == EVM.EXTCODESIZE:
                    account = uint160(ex.st.peek())
                    account_addr = self.resolve_address_alias(
                        ex, account, stack, step_id
                    )
                    ex.st.pop()

                    if account_addr is not None:
                        codesize = len(ex.code[account_addr])
                    elif (
                        eq(account, hevm_cheat_code.address)
                        or eq(account, halmos_cheat_code.address)
                        or eq(account, console.address)
                    ):
                        codesize = 1  # dummy arbitrary value, consistent with foundry
                    else:
                        codesize = 0

                    ex.st.push(codesize)

                elif opcode == EVM.EXTCODECOPY:
                    account: Address = uint160(ex.st.peek())
                    account_addr = self.resolve_address_alias(
                        ex, account, stack, step_id
                    )
                    ex.st.pop()

                    loc: int = int_of(ex.st.pop(), "symbolic EXTCODECOPY offset")
                    offset: int = int_of(ex.st.pop(), "symbolic EXTCODECOPY offset")
                    size: int = int_of(ex.st.pop(), "symbolic EXTCODECOPY size")

                    if size > 0:
                        end_loc = loc + size
                        if end_loc > MAX_MEMORY_SIZE:
                            raise HalmosException("EXTCODECOPY > MAX_MEMORY_SIZE")

                        if account_addr is None:
                            warn(
                                f"EXTCODECOPY: unknown address {hexify(account)} "
                                "is assumed to have empty bytecode"
                            )

                        account_code: Contract = ex.code.get(account_addr) or ByteVec()
                        codeslice: ByteVec = account_code._code.slice(
                            offset, offset + size
                        )
                        ex.st.memory.set_slice(loc, end_loc, codeslice)

                elif opcode == EVM.EXTCODEHASH:
                    account_addr = uint160(ex.st.peek())
                    alias_addr = self.resolve_address_alias(
                        ex, account_addr, stack, step_id
                    )
                    ex.st.pop()

                    addr = alias_addr if alias_addr is not None else account_addr
                    account_code: Contract | None = ex.code.get(addr)
                    codehash = (
                        con(0)
                        if account_code is None
                        else ex.sha3_data(account_code._code.unwrap())
                    )

                    ex.st.push(codehash)

                elif opcode == EVM.CODESIZE:
                    ex.st.push(len(ex.pgm))

                elif opcode == EVM.GAS:
                    ex.st.push(f_gas(con(ex.new_gas_id())))

                elif opcode == EVM.GASPRICE:
                    ex.st.push(f_gasprice())

                elif opcode == EVM.BASEFEE:
                    ex.st.push(ex.block.basefee)

                elif opcode == EVM.CHAINID:
                    ex.st.push(ex.block.chainid)

                elif opcode == EVM.COINBASE:
                    ex.st.push(uint256(ex.block.coinbase))

                elif opcode == EVM.DIFFICULTY:
                    ex.st.push(ex.block.difficulty)

                elif opcode == EVM.GASLIMIT:
                    ex.st.push(ex.block.gaslimit)

                elif opcode == EVM.NUMBER:
                    ex.st.push(ex.block.number)

                elif opcode == EVM.TIMESTAMP:
                    ex.st.push(ex.block.timestamp)

                elif opcode == EVM.PC:
                    ex.st.push(ex.pc)

                elif opcode == EVM.BLOCKHASH:
                    ex.st.push(f_blockhash(ex.st.pop()))

                elif opcode == EVM.BALANCE:
                    ex.st.push(ex.balance_of(uint160(ex.st.pop())))

                elif opcode == EVM.SELFBALANCE:
                    ex.st.push(ex.balance_of(ex.this()))

                elif opcode in [
                    EVM.CALL,
                    EVM.CALLCODE,
                    EVM.DELEGATECALL,
                    EVM.STATICCALL,
                ]:
                    to = uint160(ex.st.peek(2))
                    to_alias = self.resolve_address_alias(ex, to, stack, step_id)

                    self.call(ex, opcode, to_alias, stack, step_id)
                    continue

                elif opcode == EVM.SHA3:
                    ex.sha3()

                elif opcode in [EVM.CREATE, EVM.CREATE2]:
                    self.create(ex, opcode, stack, step_id)
                    continue

                elif opcode == EVM.POP:
                    ex.st.pop()

                elif opcode == EVM.MLOAD:
                    loc: int = ex.st.mloc()
                    ex.st.push(ex.st.memory.get_word(loc))

                elif opcode == EVM.MSTORE:
                    loc: int = ex.st.mloc()
                    val: Word = ex.st.pop()
                    ex.st.memory.set_word(loc, uint256(val))

                elif opcode == EVM.MSTORE8:
                    loc: int = ex.st.mloc()
                    val: Word = ex.st.pop()
                    ex.st.memory.set_byte(loc, uint8(val))

                elif opcode == EVM.MSIZE:
                    size: int = len(ex.st.memory)
                    # round up to the next multiple of 32
                    size = ((size + 31) // 32) * 32
                    ex.st.push(size)

                elif opcode == EVM.SLOAD:
                    slot: Word = ex.st.pop()
                    ex.st.push(self.sload(ex, ex.this(), slot))

                elif opcode == EVM.SSTORE:
                    slot: Word = ex.st.pop()
                    value: Word = ex.st.pop()
                    self.sstore(ex, ex.this(), slot, value)

                elif opcode == EVM.RETURNDATASIZE:
                    ex.st.push(ex.returndatasize())

                elif opcode == EVM.RETURNDATACOPY:
                    loc: int = ex.st.mloc()
                    offset: int = int_of(ex.st.pop(), "symbolic RETURNDATACOPY offset")
                    size: int = int_of(ex.st.pop(), "symbolic RETURNDATACOPY size")
                    end_loc = loc + size

                    if end_loc > MAX_MEMORY_SIZE:
                        raise HalmosException("RETURNDATACOPY > MAX_MEMORY_SIZE")

                    if size > 0:
                        if offset + size > ex.returndatasize():
                            raise OutOfBoundsRead("RETURNDATACOPY out of bounds")

                        data: ByteVec = ex.returndata().slice(offset, offset + size)
                        ex.st.memory.set_slice(loc, end_loc, data)

                elif opcode == EVM.CALLDATACOPY:
                    loc: int = ex.st.mloc()
                    offset: int = int_of(ex.st.pop(), "symbolic CALLDATACOPY offset")
                    size: int = int_of(ex.st.pop(), "symbolic CALLDATACOPY size")
                    end_loc = loc + size

                    if end_loc > MAX_MEMORY_SIZE:
                        raise HalmosException("CALLDATACOPY > MAX_MEMORY_SIZE")

                    if size > 0:
                        data: ByteVec = ex.calldata().slice(offset, offset + size)
                        ex.st.memory.set_slice(loc, end_loc, data)

                elif opcode == EVM.CODECOPY:
                    loc: int = ex.st.mloc()
                    offset: int = int_of(ex.st.pop(), "symbolic CODECOPY offset")
                    size: int = int_of(ex.st.pop(), "symbolic CODECOPY size")
                    end_loc = loc + size

                    if end_loc > MAX_MEMORY_SIZE:
                        raise HalmosException("CODECOPY > MAX_MEMORY_SIZE")

                    if size > 0:
                        codeslice: ByteVec = ex.pgm.slice(offset, offset + size)
                        ex.st.memory.set_slice(loc, loc + size, codeslice)

                elif opcode == EVM.MCOPY:
                    dest_offset = int_of(ex.st.pop(), "symbolic MCOPY destOffset")
                    src_offset = int_of(ex.st.pop(), "symbolic MCOPY srcOffset")
                    size = int_of(ex.st.pop(), "symbolic MCOPY size")

                    if size > 0:
                        src_end_loc = src_offset + size
                        dst_end_loc = dest_offset + size

                        if max(src_end_loc, dst_end_loc) > MAX_MEMORY_SIZE:
                            raise HalmosException("MCOPY > MAX_MEMORY_SIZE")

                        data = ex.st.memory.slice(src_offset, src_end_loc)
                        ex.st.memory.set_slice(dest_offset, dst_end_loc, data)

                elif opcode == EVM.BYTE:
                    idx = ex.st.pop()
                    w = ex.st.pop()
                    if is_bv_value(idx):
                        idx = idx.as_long()
                        if idx < 0:
                            raise ValueError(idx)
                        if idx >= 32:
                            ex.st.push(0)
                        else:
                            ex.st.push(
                                ZeroExt(
                                    248, Extract((31 - idx) * 8 + 7, (31 - idx) * 8, w)
                                )
                            )
                    else:
                        if self.options.debug:
                            warn(
                                f"Warning: the use of symbolic BYTE indexing may potentially "
                                f"impact the performance of symbolic reasoning: BYTE {idx} {w}"
                            )
                        ex.st.push(self.sym_byte_of(idx, w))

                elif EVM.LOG0 <= opcode <= EVM.LOG4:
                    if ex.message().is_static:
                        raise WriteInStaticContext(ex.context_str())

                    num_topics: int = opcode - EVM.LOG0
                    loc: int = ex.st.mloc()
                    size: int = int_of(ex.st.pop(), "symbolic LOG data size")
                    topics = list(ex.st.pop() for _ in range(num_topics))
                    data = ex.st.memory.slice(loc, loc + size)
                    ex.emit_log(EventLog(ex.this(), topics, data))

                elif opcode == EVM.PUSH0:
                    ex.st.push(0)

                elif EVM.PUSH1 <= opcode <= EVM.PUSH32:
                    val = unbox_int(insn.operand)
                    if isinstance(val, int):
                        if opcode == EVM.PUSH32 and val in sha3_inv:
                            # restore precomputed hashes
                            ex.st.push(ex.sha3_data(con(sha3_inv[val])))
                        else:
                            ex.st.push(val)
                    else:
                        ex.st.push(uint256(val) if opcode < EVM.PUSH32 else val)

                elif EVM.DUP1 <= opcode <= EVM.DUP16:
                    ex.st.dup(opcode - EVM.DUP1 + 1)

                elif EVM.SWAP1 <= opcode <= EVM.SWAP16:
                    ex.st.swap(opcode - EVM.SWAP1 + 1)

                else:
                    # TODO: switch to InvalidOpcode when we have full opcode coverage
                    # this halts the path, but we should only halt the current context
                    raise HalmosException(f"Unsupported opcode {hex(opcode)}")

                ex.advance_pc()
                stack.push(ex, step_id)

            except InfeasiblePath as err:
                # ignore infeasible path
                continue

            except EvmException as err:
                ex.halt(data=ByteVec(), error=err)
                yield from finalize(ex)
                continue

            except HalmosException as err:
                if self.options.debug:
                    print(err)

                ex.halt(data=None, error=err)
                yield from finalize(ex)
                continue

            except FailCheatcode as err:
                if not ex.is_halted():
                    # return data shouldn't be None, as it is considered being stuck
                    ex.halt(data=ByteVec(), error=err)
                yield ex  # early exit; do not call finalize()
                continue

    def mk_exec(
        self,
        #
        code,
        storage,
        balance,
        #
        block,
        #
        context: CallContext,
        #
        pgm,
        symbolic,
        path,
    ) -> Exec:
        return Exec(
            code=code,
            storage=storage,
            balance=balance,
            #
            block=block,
            #
            context=context,
            callback=None,  # top-level; no callback
            #
            pgm=pgm,
            pc=0,
            st=State(),
            jumpis={},
            symbolic=symbolic,
            #
            path=path,
            alias={},
            #
            log=[],
            cnts=defaultdict(int),
            sha3s={},
            storages={},
            balances={},
        )<|MERGE_RESOLUTION|>--- conflicted
+++ resolved
@@ -1316,12 +1316,7 @@
 
 
 class HalmosLogs:
-<<<<<<< HEAD
-    bounded_loops: List[str]
-=======
     bounded_loops: List[JumpID]
-    unknown_calls: Dict[str, Dict[str, Set[str]]]  # funsig -> to -> set(arg)
->>>>>>> 536299a8
 
     def __init__(self) -> None:
         self.bounded_loops = []
@@ -1944,14 +1939,7 @@
                 )
             )
 
-<<<<<<< HEAD
-            ex.next_pc()
-=======
-            # TODO: check if still needed
-            ex.calls.append((exit_code_var, exit_code, ex.context.output.data))
-
             ex.advance_pc()
->>>>>>> 536299a8
             stack.push(ex, step_id)
 
         # precompiles or cheatcodes
