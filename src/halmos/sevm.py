# SPDX-License-Identifier: AGPL-3.0

import itertools
import re
from collections import defaultdict
from collections.abc import Callable, Iterator
from copy import deepcopy
from dataclasses import dataclass, field
from datetime import timedelta
from functools import reduce
from timeit import default_timer as timer
from typing import (
    Any,
    ClassVar,
    ForwardRef,
    Optional,
    TypeVar,
    Union,
)

import xxhash
from eth_hash.auto import keccak
from z3 import (
    UGE,
    ULE,
    ULT,
    And,
    Array,
    ArrayRef,
    BitVec,
    BitVecRef,
    BoolRef,
    BoolVal,
    CheckSatResult,
    Concat,
    Context,
    Extract,
    Function,
    If,
    Select,
    Solver,
    Store,
    ZeroExt,
    eq,
    is_const,
    is_eq,
    is_false,
    is_true,
    sat,
    simplify,
    unsat,
)
from z3.z3util import is_expr_var

from .bitvec import HalmosBitVec as BV
from .bitvec import HalmosBool as Bool
from .bytevec import ByteVec, ConcreteChunk, SymbolicChunk
from .calldata import FunctionInfo
from .cheatcodes import Prank, halmos_cheat_code, hevm_cheat_code
from .config import Config as HalmosConfig
from .console import console
from .constants import MAX_MEMORY_SIZE
from .exceptions import (
    AddressCollision,
    EvmException,
    FailCheatcode,
    HalmosException,
    InfeasiblePath,
    InvalidJumpDestError,
    InvalidOpcode,
    MessageDepthLimitError,
    NotConcreteError,
    OutOfBoundsRead,
    OutOfGasError,
    PathEndingException,
    Revert,
    StackUnderflowError,
    WriteInStaticContext,
)
from .logs import (
    INTERNAL_ERROR,
    LIBRARY_PLACEHOLDER,
    debug,
    debug_once,
    progress_status,
    warn,
    warn_code,
)
from .mapper import BuildOut
from .utils import (
    EVM,
    Address,
    BitVecSort160,
    BitVecSort256,
    BitVecSort264,
    BitVecSort512,
    BitVecSorts,
    Byte,
    Bytes,
    Word,
    assert_address,
    assert_bv,
    bv_value_to_bytes,
    byte_length,
    bytes_to_bv_value,
    con,
    con_addr,
    concat,
    create_solver,
    extract_bytes,
    f_ecrecover,
    f_inv_sha3_name,
    f_inv_sha3_size,
    f_sha3_256_name,
    f_sha3_512_name,
    f_sha3_empty,
    f_sha3_name,
    hexify,
    int_of,
    is_bool,
    is_bv,
    is_bv_value,
    is_concrete,
    is_f_sha3_name,
    match_dynamic_array_overflow_condition,
    restore_precomputed_hashes,
    sha3_inv,
    str_opcode,
    stripped,
    uid,
    uint8,
    uint160,
    uint256,
    unbox_int,
    z3_bv,
)

EMPTY_BYTES = ByteVec()
EMPTY_KECCAK = 0xC5D2460186F7233C927E7DB2DCC703C0E500B653CA82273B7BFAD8045D85A470
Z3_ZERO, Z3_ONE = con(0), con(1)
ZERO, ONE = BV(0), BV(1)
MAX_CALL_DEPTH = 1024

# Precompile addresses
ECRECOVER_PRECOMPILE = BV(1, size=160)
SHA256_PRECOMPILE = BV(2, size=160)
RIPEMD160_PRECOMPILE = BV(3, size=160)
IDENTITY_PRECOMPILE = BV(4, size=160)
MODEXP_PRECOMPILE = BV(5, size=160)
ECADD_PRECOMPILE = BV(6, size=160)
ECMUL_PRECOMPILE = BV(7, size=160)
ECPAIRING_PRECOMPILE = BV(8, size=160)
BLAKE2F_PRECOMPILE = BV(9, size=160)
POINT_EVALUATION_PRECOMPILE = BV(10, size=160)
# bytes4(keccak256("Panic(uint256)"))
PANIC_SELECTOR = bytes.fromhex("4E487B71")

EMPTY_BALANCE = Array("balance_00", BitVecSort160, BitVecSort256)

# TODO: make this configurable
PULSE_INTERVAL = 2**13

FOUNDRY_CALLER = 0x1804C8AB1F12E6BBF3894D4083F33E07309D1F38
FOUNDRY_ORIGIN = FOUNDRY_CALLER
FOUNDRY_TEST = 0x7FA9385BE102AC3EAC297483DD6233D62B3E1496

<<<<<<< HEAD
CHEATCODE_ADDRESSES = [
    hevm_cheat_code.address,
    halmos_cheat_code.address,
    console.address,
]
=======
ERC1167_PREFIX = ByteVec(bytes.fromhex("363d3d373d3d3d363d73"))
ERC1167_SUFFIX = ByteVec(bytes.fromhex("5af43d82803e903d91602b57fd5bf3"))
>>>>>>> 83b54a68

# (pc, (jumpdest, ...))
# the jumpdests are stored as strings to avoid the cost of converting bv values
JumpID = tuple[int, tuple[str]]

# symbolic states

# blockhash(block number)
f_blockhash = Function("f_blockhash", BitVecSort256, BitVecSort256)
# gas(cnt)
f_gas = Function("f_gas", BitVecSort256, BitVecSort256)
# gasprice()
f_gasprice = Function("f_gasprice", BitVecSort256)

# uninterpreted arithmetic
f_div = Function("f_evm_bvudiv_256", BitVecSort256, BitVecSort256, BitVecSort256)
f_mod = {
    256: Function("f_evm_bvurem_256", BitVecSort256, BitVecSort256, BitVecSort256),
    264: Function("f_evm_bvurem_264", BitVecSort264, BitVecSort264, BitVecSort264),
    512: Function("f_evm_bvurem_512", BitVecSort512, BitVecSort512, BitVecSort512),
}
f_mul = {
    256: Function("f_evm_bvmul_256", BitVecSort256, BitVecSort256, BitVecSort256),
    512: Function("f_evm_bvmul_512", BitVecSort512, BitVecSort512, BitVecSort512),
}
f_sdiv = Function("f_evm_bvsdiv_256", BitVecSort256, BitVecSort256, BitVecSort256)
f_smod = Function("f_evm_bvsrem_256", BitVecSort256, BitVecSort256, BitVecSort256)
f_exp = Function("f_evm_exp_256", BitVecSort256, BitVecSort256, BitVecSort256)

magic_address: int = 0xAAAA0000

create2_magic_address: int = 0xBBBB0000

new_address_offset: int = 1


def jumpid_str(jumpid: JumpID) -> str:
    pc, jumpdests = jumpid
    return f"{pc}:{','.join(str(j) for j in jumpdests)}"


def insn_len(opcode: int) -> int:
    return 1 + (opcode - EVM.PUSH0) * (EVM.PUSH1 <= opcode <= EVM.PUSH32)


def id_str(x: Any) -> str:
    return hexify(x).replace(" ", "")


def mnemonic(opcode) -> str:
    if is_concrete(opcode):
        opcode = int_of(opcode)
        return str_opcode.get(opcode, hex(opcode))
    else:
        return str(opcode)


def normalize(expr: Any) -> Any:
    # Concat(Extract(255, 8, op(x, y)), op(Extract(7, 0, x), Extract(7, 0, y))) => op(x, y)
    def normalize_extract(arg0, arg1):
        if (
            arg0.decl().name() == "extract"
            and arg0.num_args() == 1
            and arg0.params() == [255, 8]
        ):
            target = arg0.arg(0)  # op(x, y)

            # this form triggers the partial inward-propagation of extracts in simplify()
            # that is, `Extract(7, 0, op(x, y))` => `op(Extract(7, 0, x), Extract(7, 0, y))`, followed by further simplification
            target_equivalent = Concat(Extract(255, 8, target), Extract(7, 0, target))

            given = Concat(arg0, arg1)

            # since target_equivalent and given may not be structurally equal, we compare their fully simplified forms
            if eq(simplify(given), simplify(target_equivalent)):
                # here we have: given == target_equivalent == target
                return target

        return None

    if expr.decl().name() == "concat" and expr.num_args() >= 2:
        new_args = []

        i = 0
        n = expr.num_args()

        # apply normalize_extract for each pair of adjacent arguments
        while i < n - 1:
            arg0 = expr.arg(i)
            arg1 = expr.arg(i + 1)

            arg0_arg1 = normalize_extract(arg0, arg1)

            if arg0_arg1 is None:  # not simplified
                new_args.append(arg0)
                i += 1
            else:  # simplified into a single term
                new_args.append(arg0_arg1)
                i += 2

        # handle the last element
        if i == n - 1:
            new_args.append(expr.arg(i))

        return concat(new_args)

    return expr


def copy_returndata_to_memory(
    returndata: ByteVec, ret_loc: int, ret_size: int, ex: ForwardRef("Exec")
) -> None:
    """
    Copy the return data from an external call to the memory of the caller.

    Args:
        returndata: the return data from the external call
        ret_loc: the location in the memory of the caller to write the return data to
                 (specified by the *CALL instruction)
        ret_size: the size of the return data to write to memory
                  (specified by the *CALL instruction)
        ex: the execution context of the caller

    Note that if the return data is smaller than the requested size,
    only the actual size of the return data is written to memory and the
    rest of the memory is not modified.
    """

    actual_ret_size = len(returndata)
    effective_ret_size = min(ret_size, actual_ret_size)

    if not effective_ret_size:
        return

    # fast path: if the requested ret_size is the actual size of the return data,
    # we can skip the slice (copy) operation and directly write the return data to memory
    data = (
        returndata.slice(0, effective_ret_size)
        if effective_ret_size < actual_ret_size
        else returndata
    )

    ex.st.set_mslice(ret_loc, data)


@dataclass(frozen=True, slots=True, eq=False, order=False)
class Instruction:
    opcode: int
    pc: int = -1
    next_pc: int = -1

    # expected to be a BV256, so that it can be pushed on the stack with no conversion
    operand: BV | None = None

    STOP: ClassVar["Instruction"] = None

    def __str__(self) -> str:
        operand_str = ""
        if self.operand is not None:
            operand_size_bytes = len(self) - 1
            operand_str = f" {hexify(BV(self.operand, size=operand_size_bytes * 8))}"
        return f"{mnemonic(self.opcode)}{operand_str}"

    def __repr__(self) -> str:
        return f"Instruction({mnemonic(self.opcode)}, pc={self.pc}, operand={repr(self.operand)})"

    def __len__(self) -> int:
        return insn_len(self.opcode)


# Initialize the STOP singleton
Instruction.STOP = Instruction(EVM.STOP)


@dataclass(frozen=True, slots=True, eq=False, order=False)
class EventLog:
    """
    Data record produced during the execution of a transaction.
    """

    address: Address
    topics: list[Word]
    data: "Bytes | None"


@dataclass(frozen=True, slots=True, eq=False, order=False)
class StorageWrite:
    address: Address
    slot: Word
    value: Word
    transient: bool


@dataclass(frozen=True, slots=True, eq=False, order=False)
class StorageRead:
    address: Address
    slot: Word
    value: Word
    transient: bool


@dataclass(frozen=True, slots=True, eq=False, order=False)
class Message:
    target: Address
    caller: Address
    origin: Address
    value: Word
    data: ByteVec

    # we outer calls, we expect a virtual call scheme to be provided, either CREATE or CALL
    call_scheme: int

    is_static: bool = False
    gas: Word | None = None

    def is_create(self) -> bool:
        return self.call_scheme in (EVM.CREATE, EVM.CREATE2)

    def calldata_slice(self, start: int, size: int) -> ByteVec:
        """Wrapper around calldata access with a size check."""
        if size > MAX_MEMORY_SIZE:
            raise OutOfGasError(f"calldata read {start=} {size=} > MAX_MEMORY_SIZE")

        return self.data.slice(start=start, stop=start + size)


@dataclass(frozen=False, slots=True, eq=False, order=False)
class CallOutput:
    """
    Data record produced during the execution of a call.
    """

    data: ByteVec | None = None
    accounts_to_delete: set[Address] = field(default_factory=set)
    error: EvmException | HalmosException | None = None
    return_scheme: int | None = None

    # TODO:
    #   - touched_accounts
    # not modeled:
    #   - gas_refund
    #   - gas_left


TraceElement = Union["CallContext", EventLog, StorageRead, StorageWrite]


# TODO: support frozen=True
@dataclass(frozen=False, slots=True, eq=False, order=False)
class CallContext:
    message: Message
    output: CallOutput = field(default_factory=CallOutput)
    depth: int = 1
    trace: list[TraceElement] = field(default_factory=list)
    prank: Prank = field(default_factory=Prank)

    def subcalls(self) -> Iterator["CallContext"]:
        return iter(t for t in self.trace if isinstance(t, CallContext))

    def last_subcall(self) -> Optional["CallContext"]:
        """
        Returns the last subcall or None if there are no subcalls.
        """

        for c in reversed(self.trace):
            if isinstance(c, CallContext):
                return c

        return None

    def logs(self) -> Iterator[EventLog]:
        return iter(t for t in self.trace if isinstance(t, EventLog))

    def is_stuck(self) -> bool:
        """
        When called after execution, this method returns True if the call is stuck,
        i.e. it encountered an internal error and has no output.

        This is meaningless during execution, because the call may not yet have an output
        """
        data, error = self.output.data, self.output.error
        return data is None or isinstance(error, HalmosException)

    def get_stuck_reason(self) -> HalmosException | None:
        """
        Returns the first internal error encountered during the execution of the call.
        """
        if isinstance(self.output.error, HalmosException):
            return self.output.error

        if self.output.data is not None:
            # if this context has output data (including empty bytes), it is not stuck
            return None

        if (last_subcall := self.last_subcall()) is not None:
            return last_subcall.get_stuck_reason()


@dataclass(frozen=True, slots=True, eq=False, order=False)
class State:
    stack: list[Word] = field(default_factory=list)
    memory: ByteVec = field(default_factory=ByteVec)

    def __deepcopy__(self, memo):  # -> State:
        return State(stack=self.stack.copy(), memory=self.memory.copy())

    def dump(self, print_mem=False) -> str:
        if print_mem:
            return f"Stack: {str(list(reversed(self.stack)))}\n{self.str_memory()}"
        else:
            return f"Stack: {str(list(reversed(self.stack)))}"

    def __str__(self) -> str:
        return f"Stack: {str(list(reversed(self.stack)))}\n{self.str_memory()}"

    def str_memory(self) -> str:
        return (
            "Memory:"
            + "".join(
                f"\n- {idx:04x}: {hexify(self.memory.get_word(idx))}"
                for idx in range(0, len(self.memory), 32)
            )
            + "\n"
        )

    def push(self, v: BV | Bool) -> None:
        assert (isinstance(v, BV) and v.size == 256) or isinstance(v, Bool)
        self.stack.append(v)

    def push_any(self, v: Any) -> None:
        # wraps any value in a 256-bit BitVec
        self.stack.append(BV(v, size=256))

    def pop(self) -> Word:
        if not self.stack:
            raise StackUnderflowError()
        return self.stack.pop()

    def popi(self) -> BV:
        """The stack can contain BitVecs or Bools -- this function converts Bools to BitVecs"""

        return BV(self.pop(), size=256)

    def peek(self, n: int = 1) -> Word:
        return self.stack[-n]

    def dup(self, n: int) -> None:
        if len(self.stack) < n:
            raise StackUnderflowError()

        self.stack.append(self.stack[-n])

    def swap(self, n: int) -> None:
        if len(self.stack) < n + 1:
            raise StackUnderflowError()

        self.stack[-(n + 1)], self.stack[-1] = self.stack[-1], self.stack[-(n + 1)]

    def mloc(self, subst: dict = None, check_size: bool = True) -> int:
        loc: int = int_of(self.popi(), "symbolic memory offset", subst)
        if check_size and loc > MAX_MEMORY_SIZE:
            raise OutOfGasError(f"memory {loc=} > MAX_MEMORY_SIZE")
        return loc

    def mslice(self, loc: int, size: int) -> ByteVec:
        """Wraps a memory slice read with a size check."""
        if not size:
            return ByteVec()

        stop = loc + size
        if stop > MAX_MEMORY_SIZE:
            raise OutOfGasError(f"memory read {loc=} {size=} > MAX_MEMORY_SIZE")

        return self.memory.slice(start=loc, stop=stop)

    def set_mslice(self, loc: int, data: ByteVec) -> None:
        """Wraps a memory slice write with a size check."""
        size = len(data)

        if not size:
            return

        stop = loc + size
        if stop > MAX_MEMORY_SIZE:
            raise OutOfGasError(f"memory write {loc=} {size=} > MAX_MEMORY_SIZE")

        self.memory.set_slice(start=loc, stop=stop, value=data)

    def ret(self, subst: dict = None) -> ByteVec:
        loc: int = self.mloc(subst)
        size: int = int_of(self.popi(), "symbolic return data size", subst)

        return self.mslice(loc, size)


class Block:
    basefee: BitVecRef
    chainid: BitVecRef
    coinbase: Address
    difficulty: BitVecRef  # prevrandao
    gaslimit: BitVecRef
    number: BitVecRef
    timestamp: BitVecRef

    def __init__(self, **kwargs) -> None:
        self.basefee = kwargs["basefee"]
        self.chainid = kwargs["chainid"]
        self.coinbase = kwargs["coinbase"]
        self.difficulty = kwargs["difficulty"]
        self.gaslimit = kwargs["gaslimit"]
        self.number = kwargs["number"]
        self.timestamp = kwargs["timestamp"]

        assert_address(self.coinbase)


class Contract:
    """Abstraction over contract bytecode. Can include concrete and symbolic elements."""

    _code: ByteVec
    _fastcode: bytes | None
    _insn: list[Instruction]
    _jumpdests: tuple[set] | None

    contract_name: str | None
    filename: str | None

    def __init__(
        self, code: ByteVec | None = None, *, contract_name=None, filename=None
    ) -> None:
        if not isinstance(code, ByteVec):
            code = ByteVec(code)

        self._code = code
        self._fastcode = None

        # if the bytecode starts with a concrete prefix, we store it separately for fast access
        # (this is a common case, especially for test contracts that deploy other contracts)
        if code.chunks:
            first_chunk = code.chunks[0]
            if isinstance(first_chunk, ConcreteChunk):
                self._fastcode = first_chunk.unwrap()

        # maps pc to decoded instruction (including operand and next_pc)
        self._insn = [None] * len(code)
        self._jumpdests = None

        self.contract_name = contract_name
        self.filename = filename

    def __deepcopy__(self, memo):
        # the class is essentially immutable (the only mutable fields are caches)
        # so we can return the object itself instead of creating a new copy
        return self

    def __get_jumpdests(self):
        # quick scan, does not eagerly decode instructions
        jumpdests = set()
        pc = 0

        # optimistically process fast path first
        for bytecode in (self._fastcode, self._code):
            if not bytecode:
                continue

            N = len(bytecode)
            while pc < N:
                try:
                    opcode = bytecode[pc]
                    if not isinstance(opcode, int):
                        raise NotConcreteError(f"symbolic opcode at pc={pc}")

                    if opcode == EVM.JUMPDEST:
                        jumpdests.add(pc)
                        pc += 1
                    else:
                        pc += insn_len(opcode)
                except NotConcreteError:
                    break

        return jumpdests

    def from_hexcode(hexcode: str):
        """Create a contract from a hexcode string, e.g. "aabbccdd" """
        if not isinstance(hexcode, str):
            raise ValueError(hexcode)

        if len(hexcode) % 2 != 0:
            raise ValueError(hexcode)

        if "__" in hexcode:
            warn_code(
                LIBRARY_PLACEHOLDER, "contract hexcode contains library placeholder"
            )

        try:
            bytecode = bytes.fromhex(stripped(hexcode))
            return Contract(ByteVec(bytecode))
        except ValueError as e:
            raise ValueError(f"{e} (hexcode={hexcode})") from e

    def _decode_instruction(self, pc: int) -> Instruction:
        opcode = int_of(self[pc], f"symbolic opcode at pc={pc}")
        length = insn_len(opcode)
        next_pc = pc + length

        if length > 1:
            # TODO: consider slicing lazily
            operand = uint256(self.unwrapped_slice(pc + 1, next_pc))
            return Instruction(opcode, pc=pc, operand=operand, next_pc=next_pc)

        return Instruction(opcode, pc=pc, next_pc=next_pc)

    def decode_instruction(self, pc: int) -> Instruction:
        """decode instruction at pc and cache the result"""

        # Return None if pc is out of bounds
        if pc < 0:
            raise ValueError(f"invalid {pc=}")

        if pc >= len(self._insn):
            return Instruction.STOP

        if (insn := self._insn[pc]) is not None:
            return insn

        insn = self._decode_instruction(pc)
        self._insn[pc] = insn
        return insn

    def next_pc(self, pc) -> int:
        return self.decode_instruction(pc).next_pc

    def slice(self, start, size) -> ByteVec:
        # large start is allowed, but we must check the size
        if size > MAX_MEMORY_SIZE:
            raise OutOfGasError(f"code read {start=} {size=} > MAX_MEMORY_SIZE")

        stop = start + size

        # fast path for offsets in the concrete prefix
        if self._fastcode and stop < len(self._fastcode):
            return ByteVec(self._fastcode[start:stop])

        return self._code.slice(start, stop)

    def unwrapped_slice(self, start, stop) -> BV:
        """
        Returns a BV representing the slice of the bytecode
        """
        # fast path for offsets in the concrete prefix
        if self._fastcode and stop < len(self._fastcode):
            return BV(self._fastcode[start:stop])

        return BV(self._code.slice(start, stop).unwrap())

    def __getitem__(self, key: int) -> Byte:
        """Returns the byte at the given offset."""
        offset = int_of(key, "symbolic index into contract bytecode {offset!r}")

        # fast path for offsets in the concrete prefix
        if self._fastcode and offset < len(self._fastcode):
            return self._fastcode[offset]

        return self._code.get_byte(offset)

    def __len__(self) -> int:
        """Returns the length of the bytecode in bytes."""
        return len(self._code)

    def valid_jumpdests(self) -> set[int]:
        """Returns the set of valid jump destinations."""
        if self._jumpdests is None:
            self._jumpdests = self.__get_jumpdests()

        return self._jumpdests

    def extract_erc1167_target(self) -> Address | None:
        """
        Extracts the target address from an ERC-1167 minimal proxy contract.

        Returns:
            Address: The target contract address if this is an ERC-1167 proxy
            None: If this is not an ERC-1167 proxy
        """

        # Check if bytecode matches ERC-1167 pattern
        m = len(ERC1167_PREFIX)
        n = len(ERC1167_SUFFIX)
        erc1167_len = m + 20 + n

        if (
            len(self._code) == erc1167_len
            and self.slice(0, m) == ERC1167_PREFIX
            and self.slice(m + 20, n) == ERC1167_SUFFIX
        ):
            # Extract the 20-byte address between prefix and suffix
            target: ByteVec = self.slice(m, 20)
            unwrapped = target.unwrap()
            if isinstance(unwrapped, bytes):
                return con_addr(int.from_bytes(unwrapped, "big"))

        return None


@dataclass(frozen=True)
class SMTQuery:
    smtlib: str
    assertions: list  # list of assertion ids


@dataclass(frozen=True)
class Concretization:
    """
    Mapping of terms to concrete values, and of symbols to potential candidates.

    A term is mapped to a concrete value when an equality between them is introduced in the path condition.
    These terms can be replaced by their concrete values during execution as needed.
    Note that cyclic substitutions do not occur, as terms are reduced to a ground value rather than another term.

    A symbol may also be associated with multiple concrete value candidates.
    If necessary, the path can later branch for each candidate.

    TODO: Currently, the branching mechanism based on candidates is only applied to calldata with dynamic parameters.
    In the future, it may be used for other purposes.
    """

    # term -> constant
    substitution: dict[BitVecRef, BitVecRef] = field(default_factory=dict)
    # symbol -> set of constants
    candidates: dict[BitVecRef, list[int]] = field(default_factory=dict)

    def process_cond(self, cond):
        if not is_eq(cond):
            return
        left, right = cond.arg(0), cond.arg(1)
        if is_bv_value(right):  # not is_bv_value(left)
            self.substitution[left] = right
        elif is_bv_value(left):  # not is_bv_value(right)
            self.substitution[right] = left

    def process_dyn_params(self, dyn_params):
        for d in dyn_params:
            self.candidates[d.size_symbol] = d.size_choices


class HashableTerm:
    """
    Thin wrapper around BitVecRef, ensuring that __eq__() returns bool instead of BoolRef.

    This allows BitVecRef to be used as dict keys without issues related to generating equality constraints between non-comparable terms.
    """

    def __init__(self, term: BitVecRef):
        self.term = term

    def __eq__(self, other) -> bool:
        """Checks structural equality instead of generating an equality constraint."""
        return self.term.eq(other.term)

    def __hash__(self):
        return self.term.hash()


class Path:
    """
    A Path object represents a prefix of the path currently being executed, where a path is defined by a sequence of branching conditions.
    A path may span internal contract calls and multiple transactions.

    In addition to branching conditions, a Path object also maintains additional constraints over symbolic values, such as implicit assumptions like no hash collisions.

    The `conditions` attribute contains both branching conditions and additional constraints.

    The `solver` attribute is a Z3 Solver object that essentially mirrors the `conditions` attribute.
    The Z3 solver is used to check whether a new branching condition is satisfiable, filtering out infeasible paths.

    For regular tests, `solver` contains all constraints from `conditions`.
    For invariant tests, however, `solver` excludes certain irrelevant constraints from `conditions`.
    Specifically, after executing each transaction, constraints related to state variables are identified and stored in the `sliced` attribute.
    Later, when a new Path object is created extending the previous path, only the `sliced` constraints are considered by the solver. This improves the performance of the solver as it handles fewer constraints.
    """

    solver: Solver
    num_scopes: int

    conditions: dict  # cond -> bool (true if explicit branching conditions)
    concretization: Concretization
    pending: list

    # a condition -> a set of previous conditions that are related to the condition
    related: dict[int, set[int]]
    # a variable -> a set of conditions in which the variable appears
    var_to_conds: dict[any, set[int]]
    # cache for get_var_set()
    term_to_vars: dict
    # constraints related to state variables
    sliced: set[int]

    def __init__(self, solver: Solver):
        self.solver = solver
        self.num_scopes = 0
        self.conditions = {}
        self.concretization = Concretization()
        self.pending = []

        self.related = {}
        self.var_to_conds = defaultdict(set)
        self.term_to_vars = {}
        self.sliced = None

    def _get_related(self, var_set) -> set[int]:
        conds = set()
        for var in var_set:
            conds.update(self.var_to_conds[var])

        result = set(conds)
        for cond in conds:
            result.update(self.related[cond])

        return result

    def get_related(self, cond) -> set[int]:
        return self._get_related(self.get_var_set(cond))

    def slice(self, var_set) -> None:
        if self.sliced is not None:
            raise ValueError("already sliced")

        self.sliced = self._get_related(var_set)

    def __deepcopy__(self, memo):
        raise NotImplementedError("use the branch() method instead of deepcopy()")

    def __str__(self) -> str:
        return "".join(
            [
                f"- {cond}\n"
                for cond in self.conditions
                if self.conditions[cond] and not is_true(cond)
            ]
        )

    def process_dyn_params(self, dyn_params):
        self.concretization.process_dyn_params(dyn_params)

    def to_smt2(self, args) -> SMTQuery:
        # Serialize self.conditions into the SMTLIB format.
        #
        # Each `c` in the conditions can be serialized to an SMTLIB assertion:
        #   `(assert c)`
        #
        # To compute the unsat-core later, a named assertion is needed:
        #   `(assert (! c :named id))` where `id` is the unique id of `c`
        #
        # However, z3.Solver.to_smt2() doesn't serialize into named assertions. Instead,
        # - `Solver.add(c)` is serialized as: `(assert c)`
        # - `Solver.assert_and_track(c, id)` is serialized as: `(assert (=> |id| c))`
        #
        # Thus, named assertions can be generated using `to_smt2()` as follows:
        # - add constraints using `assert_and_track(c, id)` for each c and id,
        # - execute `to_smt2()` to generate implication assertions, `(assert (=> |id| c))`, and
        # - generate named assertions, `(assert (! |id| :named <id>))`, for each id.
        #
        # The first two steps are performed here. The last step is done in `__main__.solve()`.
        #
        # NOTE: although both `to_smt2()` and `sexpr()` can generate SMTLIB assertions,
        #       sexpr()-generated SMTLIB queries are often less efficient to solve than to_smt2().
        #
        # TODO: leverage more efficient serialization by representing constraints in pickle-friendly objects, instead of Z3 objects.

        ids = [str(cond.get_id()) for cond in self.conditions]

        # TODO: investigate whether a separate context is necessary here
        tmp_solver = create_solver(ctx=Context())
        for cond in self.conditions:
            cond_copied = cond.translate(tmp_solver.ctx)
            if args.cache_solver:
                tmp_solver.assert_and_track(cond_copied, str(cond.get_id()))
            else:
                tmp_solver.add(cond_copied)
        # NOTE: Do not use self.solver.to_smt2() even if args.cache_solver is unset, as self.solver may not include all constraints from self.conditions.
        query = tmp_solver.to_smt2()
        tmp_solver.reset()

        query = query.replace("(check-sat)", "")  # see __main__.solve()

        return SMTQuery(query, ids)

    def check(self, cond):
        return self.solver.check(cond)

    def branch(self, cond):
        if len(self.pending) > 0:
            raise ValueError("branching from an inactive path", self)

        # create a new path that shares the same solver instance to minimize memory usage
        # note: sharing the solver instance complicates the use of randomized path exploration approaches, which can be more efficient for quickly finding bugs.
        # currently, a dfs-based path exploration is employed, which is suitable for scenarios where exploring all paths is necessary, e.g., when proving the absence of bugs.
        path = Path(self.solver)

        # print(f"path {id(path)} branched from {id(self)} with condition {cond}")

        # create a new scope within the solver, and save the current scope
        # the solver will roll back to this scope later when the new path is activated
        path.num_scopes = self.solver.num_scopes()
        self.solver.push()

        # shallow copy because existing conditions won't change
        # note: deep copy would be needed later for advanced query optimizations (eg, constant propagation)
        path.conditions = self.conditions.copy()

        path.concretization = deepcopy(self.concretization)

        # store the branching condition aside until the new path is activated.
        path.pending.append(cond)

        # shallow copy because each entry references earlier entries thus remains unchanged later
        path.related = self.related.copy()
        path.var_to_conds = deepcopy(self.var_to_conds)
        # shared across different paths
        path.term_to_vars = self.term_to_vars
        # path.sliced = None

        return path

    def is_activated(self) -> bool:
        return len(self.pending) == 0

    def activate(self):
        if self.solver.num_scopes() < self.num_scopes:
            raise ValueError(
                "invalid num_scopes", self.solver.num_scopes(), self.num_scopes
            )

        self.solver.pop(self.solver.num_scopes() - self.num_scopes)

        self.extend(self.pending, branching=True)
        self.pending = []

    def collect_var_sets(self, hashable: HashableTerm):
        if hashable in self.term_to_vars:
            return

        result = set()

        term = hashable.term

        if is_const(term):
            if is_expr_var(term):
                result.add(term)

        else:
            for child in term.children():
                child = HashableTerm(child)
                self.collect_var_sets(child)
                result.update(self.term_to_vars[child])

        self.term_to_vars[hashable] = result

    def get_var_set(self, term: BitVecRef):
        term = HashableTerm(term)
        self.collect_var_sets(term)
        return self.term_to_vars[term]

    def append(self, cond: BoolRef, branching=False):
        cond = simplify(cond)

        if is_true(cond):
            return

        if is_false(cond):
            # false shouldn't have been added; raise InfeasiblePath before append() if false
            warn_code(INTERNAL_ERROR, "path.append(false)")

        if cond in self.conditions:
            return

        # determine the index for the new condition
        idx = len(self.conditions)

        self.solver.add(cond)
        self.conditions[cond] = branching
        self.concretization.process_cond(cond)

        # update dependency relation
        var_set = self.get_var_set(cond)
        self.related[idx] = self._get_related(var_set)
        for var in var_set:
            self.var_to_conds[var].add(idx)

    def extend(self, conds, branching=False):
        for cond in conds:
            self.append(cond, branching=branching)

    def extend_path(self, path):
        self.conditions = path.conditions.copy()
        self.concretization = deepcopy(path.concretization)
        self.related = path.related.copy()
        self.var_to_conds = deepcopy(path.var_to_conds)
        self.term_to_vars = path.term_to_vars

        # if the parent path is not sliced, then add all constraints to the solver
        if path.sliced is None:
            for cond in self.conditions:
                self.solver.add(cond)
            return

        # if the parent path is sliced, add only sliced constraints to the solver
        for idx, cond in enumerate(self.conditions):
            if idx in path.sliced:
                self.solver.add(cond)


class StorageData:
    def __init__(self):
        self.symbolic = False
        self._mapping = {}

    def __str__(self):
        return f"{self._mapping}"

    def __getitem__(self, key) -> ArrayRef | BitVecRef:
        return self._mapping[key]

    def __setitem__(self, key, value) -> None:
        self._mapping[key] = value

    def __contains__(self, key) -> bool:
        return key in self._mapping

    def digest(self) -> bytes:
        """
        Computes the xxh3_128 hash of the storage mapping.

        The hash input is constructed by serializing each key-value pair into a byte sequence.
        Keys are encoded as 256-bit integers for GenericStorage, or as arrays of 256-bit integers for SolidityStorage.
        Values, being Z3 objects, are encoded using their unique identifiers (get_id()) as 256-bit integers.
        For simplicity, all numbers are represented as 256-bit integers, regardless of their actual size.
        """
        m = xxhash.xxh3_128()
        # TODO: consider sorting items to ensure the digest is independent of the order of storage updates.
        for key, val in self._mapping.items():
            if isinstance(key, int):  # GenericStorage
                m.update(int.to_bytes(key, length=32))
            else:  # SolidityStorage
                for _k in key:
                    # The first key (slot) is of size 256 bits
                    m.update(int.to_bytes(_k, length=32))
            m.update(int.to_bytes(val.get_id(), length=32))
        return m.digest()


class Exec:  # an execution path
    # network
    code: dict[Address, Contract]
    storage: dict[Address, StorageData]  # address -> { storage slot -> value }
    transient_storage: dict[Address, StorageData]  # for TLOAD and TSTORE
    balance: Any  # address -> balance

    # block
    block: Block

    # tx
    context: CallContext
    callback: Callable | None  # to be called when returning back to parent context

    # vm state
    pgm: Contract | None
    pc: int
    insn: Instruction | None
    st: State  # stack and memory
    jumpis: dict[JumpID, dict[bool, int]]  # for loop detection
    addresses_to_delete: set[Address]

    # path
    path: Path  # path conditions
    alias: dict[Address, Address]  # address aliases

    # internal bookkeeping
    cnts: dict[str, int]  # counters
    sha3s: dict[Word, int]  # sha3 hashes generated
    storages: dict[Any, Any]  # storage updates
    balances: dict[Any, Any]  # balance updates
    known_keys: dict[Any, Any]  # maps address to private key
    known_sigs: dict[Any, Any]  # maps (private_key, digest) to (v, r, s)

    def __init__(self, **kwargs) -> None:
        self.code = kwargs["code"]
        self.storage = kwargs["storage"]
        self.transient_storage = kwargs["transient_storage"]
        self.balance = kwargs["balance"]
        #
        self.block = kwargs["block"]
        #
        self.context = kwargs["context"]
        self.callback = kwargs["callback"]
        #
        self.pgm = kwargs["pgm"]
        self.pc = kwargs.get("pc") or 0

        # pgm can have 0 length, which makes it falsey
        self.insn = (
            self.pgm.decode_instruction(self.pc) if self.pgm is not None else None
        )
        self.st = kwargs["st"]
        self.jumpis = kwargs["jumpis"]
        self.addresses_to_delete = kwargs.get("addresses_to_delete") or set()
        #
        self.path = kwargs["path"]
        self.alias = kwargs["alias"]
        #
        self.cnts = kwargs["cnts"]
        self.sha3s = kwargs["sha3s"]
        self.storages = kwargs["storages"]
        self.balances = kwargs["balances"]
        self.known_keys = kwargs.get("known_keys", {})
        self.known_sigs = kwargs.get("known_sigs", {})

        assert_address(self.origin())
        assert_address(self.caller())
        assert_address(self.this())

    def context_str(self) -> str:
        opcode = self.current_opcode()
        return f"addr={hexify(self.this())} pc={self.pc} insn={mnemonic(opcode)}"

    def reset(self):
        """Resets VM state"""

        self.pc = 0
        self.insn = None
        self.st = State()
        self.context.output = CallOutput()
        self.jumpis = {}

    def halt(
        self,
        data: ByteVec | None,
        error: EvmException | None = None,
    ) -> None:
        output = self.context.output
        if output.data is not None:
            raise HalmosException("output already set")

        if data is not None and not isinstance(data, ByteVec):
            raise HalmosException(f"invalid output data {data}")

        output.data = data
        output.error = error
        output.return_scheme = self.current_opcode()

    def is_halted(self) -> bool:
        return self.context.output.data is not None

    def is_panic_of(self, expected_error_codes: set[int]) -> bool:
        """
        Check if the error is Panic(k) for any k in the given error code set.
        An empty set or None will match any error code.

        Panic(k) is encoded as 36 bytes (4 + 32) consisting of:
            bytes4(keccak256("Panic(uint256)")) + bytes32(k)
        """

        output = self.context.output

        if not isinstance(output.error, Revert):
            return False

        error_data = output.data
        if byte_length(error_data) != 36:
            return False

        error_selector = error_data[0:4].unwrap()
        if error_selector != PANIC_SELECTOR:
            return False

        # match any error code
        if not expected_error_codes:
            return True

        # the argument of Panic is expected to be concrete
        # NOTE: symbolic error code will be silently ignored
        error_code = unbox_int(error_data[4:36].unwrap())
        return error_code in expected_error_codes

    def emit_log(self, log: EventLog):
        self.context.trace.append(log)

    def calldata(self) -> ByteVec:
        message = self.message()
        return ByteVec() if message.is_create() else message.data

    def caller(self):
        return self.message().caller

    def origin(self):
        return self.message().origin

    def callvalue(self):
        return self.message().value

    def this(self):
        return self.message().target

    def message(self):
        return self.context.message

    def current_opcode(self) -> Byte:
        return self.insn.opcode

    def fetch_instruction(self) -> None:
        self.insn = self.pgm.decode_instruction(self.pc)

    def resolve_prank(self, to: Address) -> tuple[Address, Address]:
        # this potentially "consumes" the active prank
        prank_result = self.context.prank.lookup(to)
        caller = self.this() if prank_result.sender is None else prank_result.sender
        origin = self.origin() if prank_result.origin is None else prank_result.origin
        return caller, origin

    def set_code(self, who: Address, code: ByteVec | Contract) -> None:
        """
        Sets the code at a given address.
        """
        assert_bv(who)
        assert_address(who)
        self.code[who] = code if isinstance(code, Contract) else Contract(code)

    def __str__(self) -> str:
        return self.dump()

    def dump(self, print_mem=False) -> str:
        output = self.context.output.data
        return hexify(
            "".join(
                [
                    f"PC: {self.this()} {self.pc} {mnemonic(self.current_opcode())}\n",
                    self.st.dump(print_mem=print_mem),
                    f"\nBalance: {self.balance}\n",
                    "Storage:\n",
                    "".join(
                        map(
                            lambda x: f"- {x}: {self.storage[x]}\n",
                            self.storage,
                        )
                    ),
                    "Transient Storage:\n",
                    "".join(
                        map(
                            lambda x: f"- {x}: {self.transient_storage[x]}\n",
                            self.transient_storage,
                        )
                    ),
                    f"Path:\n{self.path}",
                    "Aliases:\n",
                    "".join([f"- {k}: {v}\n" for k, v in self.alias.items()]),
                    f"Output: {output.hex() if isinstance(output, bytes) else output}\n",
                    "Balance updates:\n",
                    "".join(
                        map(
                            lambda x: f"- {x}\n",
                            sorted(self.balances.items(), key=lambda x: str(x[0])),
                        )
                    ),
                    "Storage updates:\n",
                    "".join(
                        map(
                            lambda x: f"- {x}\n",
                            sorted(self.storages.items(), key=lambda x: str(x[0])),
                        )
                    ),
                    "SHA3 hashes:\n",
                    "".join(map(lambda x: f"- {self.sha3s[x]}: {x}\n", self.sha3s)),
                ]
            )
        )

    def advance(self, pc: int | None = None) -> None:
        next_pc = pc or self.insn.next_pc
        self.pc = next_pc
        self.insn = self.pgm.decode_instruction(next_pc)

    def quick_custom_check(self, cond: BitVecRef) -> CheckSatResult | None:
        """
        Quick custom checker for specific known patterns.

        This method checks for certain common conditions that can be evaluated
        quickly without invoking the full SMT solver.

        Returns:
            sat if the condition is satisfiable
            unsat if the condition is unsatisfiable
            None if the condition requires full SMT solving
        """
        if is_true(cond):
            return sat

        if is_false(cond):
            return unsat

        # Not(ULE(f_sha3_N(slot), offset + f_sha3_N(slot))), where offset < 2**64
        if match_dynamic_array_overflow_condition(cond):
            return unsat

    def check(self, cond: Any) -> Any:
        cond = simplify(cond)

        # use quick custom checker for common patterns before falling back to SMT solver
        if result := self.quick_custom_check(cond):
            return result

        return self.path.check(cond)

    def select(
        self, array: Any, key: Word, arrays: dict, symbolic: bool = False
    ) -> Word:
        if array in arrays:
            store = arrays[array]
            if store.decl().name() == "store" and store.num_args() == 3:
                base = store.arg(0)
                key0 = store.arg(1)
                val0 = store.arg(2)
                if eq(key, key0):  # structural equality
                    return val0
                if self.check(key == key0) == unsat:  # key != key0
                    return self.select(base, key, arrays, symbolic)
                if self.check(key != key0) == unsat:  # key == key0
                    return val0
        # empty array
        elif not symbolic and re.search(r"^(storage_.+|balance)_00$", str(array)):
            # note: simplifying empty array access might have a negative impact on solver performance
            return ZERO
        return Select(array, key)

    def balance_of(self, addr: Word) -> Word:
        addr = uint160(addr).as_z3()
        value = self.select(self.balance, addr, self.balances)

        # generate emptyness axiom for each array index, instead of using quantified formula
        self.path.append(Select(EMPTY_BALANCE, addr) == ZERO)

        # practical assumption on the max balance per account
        self.path.append(ULT(value, con(2**96)))

        return value

    def balance_update(self, addr: Word, value: Word) -> None:
        if not is_bv(addr):
            addr = uint160(addr).as_z3()

        if not is_bv(value):
            value = uint256(value).as_z3()

        assert addr.size() == 160
        assert value.size() == 256

        new_balance_var = Array(
            f"balance_{uid()}_{1 + len(self.balances):>02}",
            BitVecSort160,
            BitVecSort256,
        )
        new_balance = Store(self.balance, addr, value)
        self.path.append(new_balance_var == new_balance)
        self.balance = new_balance_var
        self.balances[new_balance_var] = new_balance

    def sha3(self) -> None:
        loc: int = self.mloc(check_size=False)
        size: int = self.int_of(self.st.pop(), "symbolic SHA3 data size")
        data = self.st.mslice(loc, size).unwrap() if size else b""
        sha3_image = self.sha3_data(data)
        self.st.push_any(sha3_image)

    def sha3_hash(self, data: Bytes) -> bytes | None:
        """return concrete bytes if the hash can be evaluated, otherwise None"""

        size = byte_length(data)

        if size == 0:
            return EMPTY_KECCAK.to_bytes(32, byteorder="big")

        if isinstance(data, bytes):
            return keccak(data)

        if is_bv_value(data):
            return keccak(bv_value_to_bytes(data))

        if isinstance(data, int):
            # the problem here is that we're not sure about the bit-width of the int
            # this is not supposed to happen, so just log and move on
            debug(f"eval_sha3 received unexpected int value ({data})")

        return None

    def sha3_expr(self, data: Bytes) -> Word:
        """return a symbolic sha3 expression, e.g. f_sha3_256(data)"""

        bitsize = byte_length(data) * 8
        if bitsize == 0:
            return f_sha3_empty

        if isinstance(data, bytes):
            data = bytes_to_bv_value(data)

        fname = f_sha3_name(bitsize)
        f_sha3 = Function(fname, BitVecSorts[bitsize], BitVecSort256)
        return f_sha3(data)

    def sha3_data(self, data: Bytes) -> Word:
        sha3_expr = self.sha3_expr(data)
        sha3_hash = self.sha3_hash(data)

        if sha3_hash is not None:
            self.path.append(sha3_expr == bytes_to_bv_value(sha3_hash))

            # ensure the hash value is within the safe range assumed below
            sha3_hash_int = int.from_bytes(sha3_hash, "big")
            if sha3_hash_int == 0 or sha3_hash_int > 2**256 - 2**64:
                error_msg = f"hash value outside expected range: {sha3_hash.hex()}"
                raise HalmosException(error_msg)

        else:
            # assume hash values are non-zero and sufficiently small to prevent overflow when adding reasonable offsets
            self.path.append(sha3_expr != ZERO)
            self.path.append(ULE(sha3_expr, 2**256 - 2**64))

        # assume no hash collision
        self.assume_sha3_distinct(sha3_expr)

        # handle create2 hash
        size = byte_length(data)
        if size == 85:
            first_byte = unbox_int(ByteVec(data).get_byte(0))
            if isinstance(first_byte, int) and first_byte == 0xFF:
                return con(create2_magic_address + self.sha3s[sha3_expr])
        else:
            return sha3_expr

    def assume_sha3_distinct(self, sha3_expr: BitVecRef) -> None:
        # skip if already exist
        if sha3_expr in self.sha3s:
            return

        # add a local axiom for hash injectivity
        #
        # an injectivity axiom for f_sha3_[size](data) can be formulated as:
        # - there exists f_inv_sha3 such that: f_inv_sha3(f_sha3_[size](data)) == (data, size)
        #
        # to avoid using a tuple as the return data type, the above can be re-formulated using seperate functions such that:
        # - f_inv_sha3_data(f_sha3_[size](data)) == data
        # - f_inv_sha3_size(f_sha3_[size](data)) == size
        #
        # this approach results in O(n) constraints, where each constraint is independent from other hashes.

        # injectivity is assumed for the lower 160-bit part, which is used for ethereum addresses
        sha3_expr_core = Extract(159, 0, sha3_expr)

        if eq(sha3_expr, f_sha3_empty):
            self.path.append(f_inv_sha3_size(sha3_expr_core) == ZERO)

        else:
            # sha3_expr is expected to be in the format: `sha3_<input_size>(input_data)`
            input_data = sha3_expr.arg(0)
            input_size = input_data.size()

            f_inv_name = f_inv_sha3_name(input_size)
            f_inv_sha3 = Function(f_inv_name, BitVecSort160, BitVecSorts[input_size])
            self.path.append(f_inv_sha3(sha3_expr_core) == input_data)

            self.path.append(f_inv_sha3_size(sha3_expr_core) == con(input_size))

        self.sha3s[sha3_expr] = len(self.sha3s)

    def new_gas_id(self) -> int:
        self.cnts["gas"] += 1
        return self.cnts["gas"]

    def new_address(self) -> Address:
        self.cnts["address"] += 1
        return con_addr(magic_address + new_address_offset + self.cnts["address"])

    def new_symbol_id(self) -> int:
        self.cnts["symbol"] += 1
        return self.cnts["symbol"]

    def new_call_id(self) -> int:
        self.cnts["call"] += 1
        return self.cnts["call"]

    def returndata(self) -> ByteVec | None:
        """
        Return data from the last executed sub-context or the empty bytes sequence
        """

        last_subcall = self.context.last_subcall()
        if not last_subcall:
            return EMPTY_BYTES

        output = last_subcall.output
        if last_subcall.message.is_create() and not output.error:
            return EMPTY_BYTES

        return output.data

    def returndatasize(self) -> int:
        returndata = self.returndata()
        return len(returndata) if returndata is not None else 0

    def jumpid(self) -> JumpID:
        valid_jumpdests = self.pgm.valid_jumpdests()

        jumpdest_tokens = tuple(
            value for x in self.st.stack if (value := x.value) in valid_jumpdests
        )

        # tuples can be compared efficiently
        return (self.pc, jumpdest_tokens)

    # deploy libraries and resolve library placeholders in hexcode
    def resolve_libs(self, creation_hexcode, deployed_hexcode, lib_references) -> str:
        if lib_references:
            for lib in lib_references:
                address = self.new_address()

                lib_bytecode = Contract.from_hexcode(lib_references[lib]["hexcode"])
                self.set_code(address, lib_bytecode)

                placeholder = lib_references[lib]["placeholder"]
                hex_address = stripped(hex(address.as_long())).zfill(40)

                creation_hexcode = creation_hexcode.replace(placeholder, hex_address)
                deployed_hexcode = deployed_hexcode.replace(placeholder, hex_address)

        return (creation_hexcode, deployed_hexcode)

    def mloc(self, check_size: bool = True) -> int:
        return self.st.mloc(
            self.path.concretization.substitution, check_size=check_size
        )

    def ret(self) -> ByteVec:
        return self.st.ret(self.path.concretization.substitution)

    def int_of(self, x: Any, err: str = None) -> int:
        return int_of(x, err, self.path.concretization.substitution)

    def path_slice(self):
        """
        Identifies and slices constraints related to state variables.

        Collects state variables from balance, code, and storage; then executes path.slice() with them.
        """
        var_set = self.path.get_var_set(self.balance)

        # the keys of self.code are constant
        for _contract in self.code.values():
            _code = _contract._code
            for _chunk in _code.chunks.values():
                if isinstance(_chunk, SymbolicChunk):
                    var_set = itertools.chain(
                        var_set, self.path.get_var_set(_chunk.data)
                    )

        # the keys of self.storage are constant
        for _storage in self.storage.values():
            # the keys of _storage._mapping are constant
            for _val in _storage._mapping.values():
                var_set = itertools.chain(var_set, self.path.get_var_set(_val))

        self.path.slice(var_set)

    def try_resolve_contract_info(
        self, contract: Contract
    ) -> tuple[str | None, str | None]:
        """
        Resolves and sets contract information for a newly deployed contract.

        This method attempts to determine the contract name and filename in two ways:
        1. Direct lookup using the contract's bytecode
        2. If that fails and the contract is an ERC-1167 proxy, lookup using the target's bytecode

        Args:
            contract: The Contract object representing the newly deployed contract
        """
        bytecode = contract._code
        contract_name, filename = BuildOut().get_by_code(bytecode)

        if contract_name is None:
            contract_name, filename = self._try_resolve_proxy_info(contract)

        if contract_name is None:
            warn(f"unknown deployed bytecode: {hexify(bytecode.unwrap())}")

        contract.contract_name = contract_name
        contract.filename = filename

        return contract_name, filename

    def _try_resolve_proxy_info(
        self, contract: Contract
    ) -> tuple[str | None, str | None]:
        """Helper method to resolve contract info for ERC-1167 proxies."""
        target = contract.extract_erc1167_target()
        if target is None:
            return None, None

        target_contract = self.code.get(target)
        if target_contract is None:
            return None, None

        return BuildOut().get_by_code(target_contract._code)


class Storage:
    pass


class SolidityStorage(Storage):
    @classmethod
    def mk_storagedata(cls) -> StorageData:
        return StorageData()

    @classmethod
    def empty(cls, addr: BitVecRef, slot: int, keys: tuple) -> ArrayRef:
        num_keys = len(keys)
        size_keys = cls.bitsize(keys)
        return Array(
            # note: uuid is excluded to be deterministic
            f"storage_{id_str(addr)}_{slot}_{num_keys}_{size_keys}_00",
            BitVecSorts[size_keys],
            BitVecSort256,
        )

    @classmethod
    def init(
        cls,
        ex: Exec,
        storage: dict,
        addr: Any,
        slot: int,
        keys: tuple,
        num_keys: int,
        size_keys: int,
    ) -> None:
        """
        Initialize storage[addr].mapping[slot][num_keys][size_keys], if not yet initialized
        - case size_keys == 0: scalar type: initialized with zero or symbolic value
        - case size_keys != 0: mapping type: initialized with empty array or symbolic array
        """
        assert_address(addr)

        storage_addr = storage[addr]

        if (slot, num_keys, size_keys) in storage_addr:
            return

        if size_keys > 0:
            # do not use z3 const array `K(BitVecSort(size_keys), ZERO)` when not ex.symbolic
            # instead use normal smt array, and generate emptyness axiom; see load()
            storage_addr[slot, num_keys, size_keys] = cls.empty(addr, slot, keys)
            return

        # size_keys == 0
        storage_addr[slot, num_keys, size_keys] = (
            BitVec(
                # note: uuid is excluded to be deterministic
                f"storage_{id_str(addr)}_{slot}_{num_keys}_{size_keys}_00",
                BitVecSort256,
            )
            if storage_addr.symbolic
            else ZERO
        )

    @classmethod
    def load(cls, ex: Exec, storage: dict, addr: Any, loc: Word) -> Word:
        (slot, keys, num_keys, size_keys) = cls.get_key_structure(ex, loc)

        cls.init(ex, storage, addr, slot, keys, num_keys, size_keys)

        storage_addr = storage[addr]
        storage_chunk = storage_addr[slot, num_keys, size_keys]

        if num_keys == 0:
            return storage_chunk

        symbolic = storage_addr.symbolic
        concat_keys = concat(keys)

        if not symbolic:
            # generate emptyness axiom for each array index, instead of using quantified formula; see init()
            default_value = Select(cls.empty(addr, slot, keys), concat_keys)
            ex.path.append(default_value == ZERO)

        return ex.select(storage_chunk, concat_keys, ex.storages, symbolic)

    @classmethod
    def store(cls, ex: Exec, storage: dict, addr: Any, loc: Any, val: Any) -> None:
        (slot, keys, num_keys, size_keys) = cls.get_key_structure(ex, loc)

        cls.init(ex, storage, addr, slot, keys, num_keys, size_keys)

        storage_addr = storage[addr]

        if num_keys == 0:
            storage_addr[slot, num_keys, size_keys] = val
            return

        new_storage_var = Array(
            f"storage_{id_str(addr)}_{slot}_{num_keys}_{size_keys}_{uid()}_{1 + len(ex.storages):>02}",
            BitVecSorts[size_keys],
            BitVecSort256,
        )
        new_storage = Store(storage_addr[slot, num_keys, size_keys], concat(keys), val)
        ex.path.append(new_storage_var == new_storage)

        storage_addr[slot, num_keys, size_keys] = new_storage_var
        ex.storages[new_storage_var] = new_storage

    @classmethod
    def get_key_structure(cls, ex, loc) -> tuple:
        offsets = cls.decode(loc)
        if not len(offsets) > 0:
            raise ValueError(offsets)

        slot, keys = ex.int_of(offsets[0], "symbolic storage base slot"), offsets[1:]

        num_keys = len(keys)
        size_keys = cls.bitsize(keys)

        return (slot, keys, num_keys, size_keys)

    @classmethod
    def decode(cls, loc: Any) -> Any:
        loc = normalize(loc)
        # m[k] : hash(k.m)
        if loc.decl().name() == f_sha3_512_name:
            args = loc.arg(0)
            offset = simplify(Extract(511, 256, args))
            base = simplify(Extract(255, 0, args))
            return cls.decode(base) + (offset, Z3_ZERO)
        # a[i] : hash(a) + i
        elif loc.decl().name() == f_sha3_256_name:
            base = loc.arg(0)
            return cls.decode(base) + (Z3_ZERO,)
        # m[k] : hash(k.m)  where |k| != 256-bit
        elif is_f_sha3_name(loc.decl().name()):
            sha3_input = normalize(loc.arg(0))
            if sha3_input.decl().name() == "concat" and sha3_input.num_args() == 2:
                offset = simplify(sha3_input.arg(0))
                base = simplify(sha3_input.arg(1))
                if offset.size() != 256 and base.size() == 256:
                    return cls.decode(base) + (offset, Z3_ZERO)
        elif loc.decl().name() == "bvadd":
            #   # when len(args) == 2
            #   arg0 = cls.decode(loc.arg(0))
            #   arg1 = cls.decode(loc.arg(1))
            #   if len(arg0) == 1 and len(arg1) > 1: # i + hash(x)
            #       return arg1[0:-1] + (arg1[-1] + arg0[0],)
            #   elif len(arg0) > 1 and len(arg1) == 1: # hash(x) + i
            #       return arg0[0:-1] + (arg0[-1] + arg1[0],)
            #   elif len(arg0) == 1 and len(arg1) == 1: # i + j
            #       return (arg0[0] + arg1[0],)
            #   else: # hash(x) + hash(y) # ambiguous
            #       raise ValueError(loc)
            # when len(args) >= 2
            args = loc.children()
            if len(args) < 2:
                raise ValueError(loc)
            args = sorted(map(cls.decode, args), key=lambda x: len(x), reverse=True)
            if len(args[1]) > 1:
                # only args[0]'s length >= 1, the others must be 1
                raise ValueError(loc)
            return args[0][0:-1] + (
                reduce(lambda r, x: r + x[0], args[1:], args[0][-1]),
            )
        elif is_bv_value(loc):
            (preimage, delta) = restore_precomputed_hashes(loc.as_long())
            if preimage:  # loc == hash(preimage) + delta
                return (con(preimage), con(delta))
            else:
                return (loc,)

        if is_bv(loc):
            return (loc,)
        else:
            raise ValueError(loc)

    @classmethod
    def bitsize(cls, keys: tuple) -> int:
        size = sum([key.size() for key in keys])
        if len(keys) > 0 and size == 0:
            raise ValueError(keys)
        return size


class GenericStorage(Storage):
    @classmethod
    def mk_storagedata(cls) -> StorageData:
        return StorageData()

    @classmethod
    def empty(cls, addr: BitVecRef, loc: BitVecRef) -> ArrayRef:
        return Array(
            # note: uuid is excluded to be deterministic
            f"storage_{id_str(addr)}_{loc.size()}_00",
            BitVecSorts[loc.size()],
            BitVecSort256,
        )

    @classmethod
    def init(
        cls, ex: Exec, storage: dict, addr: Any, loc: BitVecRef, size_keys: int
    ) -> None:
        """
        Initialize storage[addr].mapping[size_keys], if not yet initialized

        NOTE: unlike SolidityStorage, size_keys > 0 in GenericStorage.
              thus it is of mapping type, and initialized with empty array or symbolic array.
        """
        assert_address(addr)

        storage_addr = storage[addr]

        if size_keys not in storage_addr:
            storage_addr[size_keys] = cls.empty(addr, loc)

    @classmethod
    def load(cls, ex: Exec, storage: dict, addr: Any, loc: Word) -> Word:
        loc = cls.decode(loc)
        size_keys = loc.size()

        cls.init(ex, storage, addr, loc, size_keys)

        storage_addr = storage[addr]
        symbolic = storage_addr.symbolic

        if not symbolic:
            # generate emptyness axiom for each array index, instead of using quantified formula; see init()
            default_value = Select(cls.empty(addr, loc), loc)
            ex.path.append(default_value == ZERO)

        return ex.select(storage_addr[size_keys], loc, ex.storages, symbolic)

    @classmethod
    def store(cls, ex: Exec, storage: dict, addr: Any, loc: Any, val: Any) -> None:
        loc = cls.decode(loc)
        size_keys = loc.size()

        cls.init(ex, storage, addr, loc, size_keys)

        storage_addr = storage[addr]

        new_storage_var = Array(
            f"storage_{id_str(addr)}_{size_keys}_{uid()}_{1 + len(ex.storages):>02}",
            BitVecSorts[size_keys],
            BitVecSort256,
        )
        new_storage = Store(storage_addr[size_keys], loc, val)
        ex.path.append(new_storage_var == new_storage)

        storage_addr[size_keys] = new_storage_var
        ex.storages[new_storage_var] = new_storage

    @classmethod
    def decode(cls, loc: Any) -> Any:
        loc = normalize(loc)
        if loc.decl().name() == f_sha3_512_name:  # hash(hi,lo), recursively
            args = loc.arg(0)
            hi = cls.decode(simplify(Extract(511, 256, args)))
            lo = cls.decode(simplify(Extract(255, 0, args)))
            return cls.simple_hash(Concat(hi, lo))
        elif is_f_sha3_name(loc.decl().name()):
            sha3_input = normalize(loc.arg(0))
            if sha3_input.decl().name() == "concat":
                decoded_sha3_input_args = [
                    cls.decode(sha3_input.arg(i)) for i in range(sha3_input.num_args())
                ]
                return cls.simple_hash(concat(decoded_sha3_input_args))
            else:
                return cls.simple_hash(cls.decode(sha3_input))
        elif loc.decl().name() == "bvadd":
            args = loc.children()
            if len(args) < 2:
                raise ValueError(loc)
            return cls.add_all([cls.decode(arg) for arg in args])
        elif is_bv_value(loc):
            (preimage, delta) = restore_precomputed_hashes(loc.as_long())
            if preimage:  # loc == hash(preimage) + delta
                return cls.add_all([cls.simple_hash(con(preimage)), con(delta)])
            else:
                return loc

        if is_bv(loc):
            return loc
        else:
            raise ValueError(loc)

    @classmethod
    def simple_hash(cls, x: BitVecRef) -> BitVecRef:
        # simple injective function for collision-free (though not secure) hash semantics, comprising:
        # - left-shift by 256 bits to ensure sufficient logical domain space
        # - an additional 1-bit for disambiguation (e.g., between map[key] vs array[i][j])
        return simplify(Concat(x, con(0, 257)))

    @classmethod
    def add_all(cls, args: list) -> BitVecRef:
        bitsize = max([x.size() for x in args])
        res = con(0, bitsize)
        for x in args:
            if x.size() < bitsize:
                x = simplify(ZeroExt(bitsize - x.size(), x))
            res += x
        return simplify(res)


SomeStorage = TypeVar("SomeStorage", bound=Storage)


def bitwise(op, x: Word, y: Word) -> Word:
    # only convert to BV if one of the operands is a bool
    if isinstance(x, Bool) and isinstance(y, BV):
        return bitwise(op, BV(x, size=256), y)

    if isinstance(x, BV) and isinstance(y, Bool):
        return bitwise(op, x, BV(y, size=256))

    # at this point, we expect x and y to be both Bool or both BV
    if op == EVM.AND:
        return x.bitwise_and(y)
    elif op == EVM.OR:
        return x.bitwise_or(y)
    elif op == EVM.XOR:
        return x.bitwise_xor(y)
    else:
        raise ValueError(op, x, y)


class HalmosLogs:
    bounded_loops: list[JumpID]

    def __init__(self) -> None:
        self.bounded_loops = []

    def extend(self, logs: "HalmosLogs") -> None:
        self.bounded_loops.extend(logs.bounded_loops)


@dataclass(slots=True, eq=False, order=False)
class Worklist:
    stack: list[Exec] = field(default_factory=list)

    # for status reporting
    completed_paths: int = 0

    def push(self, ex: Exec):
        self.stack.append(ex)

    def pop(self) -> Exec | None:
        try:
            return self.stack.pop()
        except IndexError:
            return None

    def __len__(self) -> int:
        return len(self.stack)


class SEVM:
    options: HalmosConfig
    fun_info: FunctionInfo
    storage_model: type[SomeStorage]
    logs: HalmosLogs

    def __init__(self, options: HalmosConfig, fun_info: FunctionInfo) -> None:
        self.options = options
        self.fun_info = fun_info
        self.logs = HalmosLogs()

        # init storage model
        is_generic = self.options.storage_layout == "generic"
        self.storage_model = GenericStorage if is_generic else SolidityStorage

    def div_xy_y(self, w1: Word, w2: Word) -> Word:
        # return the number of bits required to represent the given value. default = 256
        def bitsize(w: Word) -> int:
            if (
                w.decl().name() == "concat"
                and is_bv_value(w.arg(0))
                and int(str(w.arg(0))) == 0
            ):
                return 256 - w.arg(0).size()
            return 256

        w1 = normalize(w1)

        if w1.decl().name() == "bvmul" and w1.num_args() == 2:
            x = w1.arg(0)
            y = w1.arg(1)
            if eq(w2, x) or eq(w2, y):  # xy/x or xy/y
                size_x = bitsize(x)
                size_y = bitsize(y)
                if size_x + size_y <= 256:
                    if eq(w2, x):  # xy/x == y
                        return y
                    else:  # xy/y == x
                        return x
        return None

    def mk_div(self, ex: Exec, x: Any, y: Any) -> Any:
        term = f_div(x, y)
        ex.path.append(ULE(term, x))  # (x / y) <= x
        return term

    def mk_mod(self, ex: Exec, x: Any, y: Any) -> Any:
        term = f_mod[x.size()](x, y)
        ex.path.append(ULE(term, y))  # (x % y) <= y
        # ex.path.append(Or(y == ZERO, ULT(term, y))) # (x % y) < y if y != 0
        return term

    def arith(self, ex: Exec, op: int, w1: Word, w2: Word) -> Word:
        if op == EVM.ADD:
            return w1.add(w2)

        if op == EVM.SUB:
            return w1.sub(w2)

        if op == EVM.MUL:
            return w1.mul(w2, abstraction=f_mul[w1.size])

        if op == EVM.DIV:
            # TODO: div_xy_y

            term = w1.div(w2, abstraction=f_div)
            if term.is_symbolic:
                ex.path.append(ULE(term.as_z3(), w1.as_z3()))  # (x / y) <= x
            return term

        if op == EVM.MOD:
            term = w1.mod(w2, abstraction=f_mod[w1.size])
            if term.is_symbolic:
                # (x % y) <= y
                # not ULT, because y could be 0 and x % 0 = 0
                ex.path.append(ULE(term.as_z3(), w2.as_z3()))
            return term

        if op == EVM.SDIV:
            return w1.sdiv(w2, abstraction=f_sdiv)

        if op == EVM.SMOD:
            return w1.smod(w2, abstraction=f_smod)

        if op == EVM.EXP:
            return w1.exp(
                w2,
                exp_abstraction=f_exp,
                mul_abstraction=f_mul[w1.size],
                smt_exp_by_const=self.options.smt_exp_by_const,
            )

        raise ValueError(op)

    def mk_storagedata(self) -> StorageData:
        return self.storage_model.mk_storagedata()

    def fresh_transient_storage(self, ex: Exec) -> dict:
        return {addr: self.mk_storagedata() for addr in ex.transient_storage}

    def sload(self, ex: Exec, addr: Any, loc: Word, transient: bool = False) -> Word:
        addr = z3_bv(addr)
        loc = z3_bv(loc)

        storage = ex.transient_storage if transient else ex.storage

        val = self.storage_model.load(ex, storage, addr, loc)

        ex.context.trace.append(StorageRead(addr, loc, val, transient))
        return val

    def sstore(
        self, ex: Exec, addr: Any, loc: Any, val: Any, transient: bool = False
    ) -> None:
        addr = z3_bv(addr)
        loc = z3_bv(loc)
        val = z3_bv(val)

        storage = ex.transient_storage if transient else ex.storage

        ex.context.trace.append(StorageWrite(addr, loc, val, transient))

        if ex.message().is_static:
            raise WriteInStaticContext(ex.context_str())

        if is_bool(val):
            val = If(val, ONE, ZERO)

        self.storage_model.store(ex, storage, addr, loc, val)

    def resolve_address_alias(
        self, ex: Exec, target: Address, stack, allow_branching=True
    ) -> Address:
        # TODO: avoid the extra wrapping/unwrapping
        if isinstance(target, BV):
            target = target.as_z3()

        assert_bv(target)
        assert target.size() == 160

        if target in ex.code:
            return target

        debug_once(
            f"Address {hexify(target)} not in: [{', '.join([hexify(addr) for addr in ex.code])}]"
        )

        if is_bv_value(target):
            debug_once(f"Empty address: {hexify(target)}")
            return None

        if target in ex.alias:
            return ex.alias[target]  # may return None

        potential_aliases = []
        for addr in ex.code:
            # exclude the test contract from alias candidates
            if addr == FOUNDRY_TEST:
                continue
            alias_cond = target == addr
            if ex.check(alias_cond) != unsat:
                debug_once(
                    f"Potential address alias: {hexify(addr)} for {hexify(target)}"
                )
                potential_aliases.append((addr, alias_cond))

        emptyness_cond = And([target != addr for addr in ex.code])
        if ex.check(emptyness_cond) != unsat:
            debug_once(f"Potential empty address: {hexify(target)}")
            potential_aliases.append((None, emptyness_cond))

        if not potential_aliases:
            raise InfeasiblePath("resolve_address_alias: no potential aliases")

        head, *tail = potential_aliases

        if not allow_branching and tail:
            raise HalmosException(f"multiple aliases exist: {hexify(target)}")

        for addr, cond in tail:
            new_ex = self.create_branch(ex, cond, ex.pc)
            new_ex.alias[target] = addr
            stack.push(new_ex)

        addr, cond = head
        ex.path.append(cond, branching=True)
        ex.alias[target] = addr
        return addr

    def transfer_value(
        self,
        ex: Exec,
        caller: Address,
        to: Address,
        value: Word,
        condition: BoolRef | None = None,
    ) -> None:
        # no-op if value is zero
        if value.is_concrete and value.value == 0:
            return

        caller_balance: BitVecRef = ex.balance_of(caller)
        to_balance: BitVecRef = ex.balance_of(to)

        # assume balance is enough; otherwise ignore this path
        # note: evm requires enough balance even for self-transfer
        balance_cond = simplify(UGE(caller_balance, value.as_z3()))
        if is_false(balance_cond):
            raise InfeasiblePath("transfer_value: balance is not enough")

        ex.path.append(balance_cond)

        # conditional transfer
        if condition is not None:
            value = If(condition, value, Z3_ZERO)

        ex.balance_update(caller, BV(caller_balance).sub(value))
        ex.balance_update(to, BV(to_balance).add(value))

    def call(
        self,
        ex: Exec,
        op: int,
        to_alias: Address,
        stack: Worklist,
    ) -> None:
        # `to`: the original (symbolic) target address
        # `to_alias`: a (concrete) alias of the target considered in this path.
        #            it could be None, indicating a non-existent address.

        ex.st.pop()  # gas

        to: BV = uint160(ex.st.pop())
        fund: BV = ZERO if op in [EVM.STATICCALL, EVM.DELEGATECALL] else ex.st.pop()

        arg_loc: int = ex.mloc(check_size=False)
        arg_size: int = ex.int_of(ex.st.pop(), "symbolic CALL input data size")

        ret_loc: int = ex.mloc(check_size=False)
        ret_size: int = ex.int_of(ex.st.pop(), "symbolic CALL return data size")

        if not arg_size >= 0:
            raise ValueError(arg_size)

        if not ret_size >= 0:
            raise ValueError(ret_size)

        pranked_caller, pranked_origin = ex.resolve_prank(to)
        arg = ex.st.mslice(arg_loc, arg_size)

        def send_callvalue(condition: BoolRef | None = None) -> None:
            # no balance update for CALLCODE which transfers to itself
            if op == EVM.CALL:
                # TODO: revert if context is static
                # NOTE: we cannot use `to_alias` here because it could be None
                self.transfer_value(ex, pranked_caller, to, fund, condition)

        def call_known(to: Address) -> None:
            # backup current state
            orig_code = ex.code.copy()
            orig_storage = deepcopy(ex.storage)
            orig_transient_storage = deepcopy(ex.transient_storage)
            orig_balance = ex.balance

            # transfer msg.value
            send_callvalue()

            message = Message(
                target=to if op in [EVM.CALL, EVM.STATICCALL] else ex.this(),
                caller=pranked_caller if op != EVM.DELEGATECALL else ex.caller(),
                origin=pranked_origin,
                value=fund if op != EVM.DELEGATECALL else ex.callvalue(),
                data=arg,
                is_static=(ex.context.message.is_static or op == EVM.STATICCALL),
                call_scheme=op,
            )

            def callback(new_ex: Exec, stack):
                # continue execution in the context of the parent
                # pessimistic copy because the subcall results may diverge
                subcall = new_ex.context

                # restore context
                new_ex.context = deepcopy(ex.context)
                new_ex.context.trace.append(subcall)
                new_ex.callback = ex.callback

                if subcall.is_stuck():
                    # internal errors abort the current path,
                    # so we don't need to add it to the worklist
                    stack.completed_paths += 1
                    yield new_ex
                    return

                # restore vm state
                new_ex.pgm = ex.pgm
                new_ex.pc = ex.pc
                new_ex.insn = ex.insn
                new_ex.st = deepcopy(ex.st)
                new_ex.jumpis = deepcopy(ex.jumpis)

                returndata = subcall.output.data
                copy_returndata_to_memory(returndata, ret_loc, ret_size, new_ex)

                # set status code on the stack
                subcall_success = subcall.output.error is None
                new_ex.st.push(ONE if subcall_success else ZERO)

                if not subcall_success:
                    # revert network states
                    new_ex.code = orig_code.copy()
                    new_ex.storage = deepcopy(orig_storage)
                    new_ex.transient_storage = deepcopy(orig_transient_storage)
                    new_ex.balance = orig_balance

                # add to worklist even if it reverted during the external call
                new_ex.advance()
                stack.push(new_ex)

            sub_ex = Exec(
                code=ex.code,
                storage=ex.storage,
                transient_storage=ex.transient_storage,
                balance=ex.balance,
                #
                block=ex.block,
                #
                context=CallContext(message=message, depth=ex.context.depth + 1),
                callback=callback,
                #
                pgm=ex.code[to],
                pc=0,
                st=State(),
                jumpis={},
                #
                path=ex.path,
                alias=ex.alias,
                #
                cnts=ex.cnts,
                sha3s=ex.sha3s,
                storages=ex.storages,
                balances=ex.balances,
                known_keys=ex.known_keys,
                known_sigs=ex.known_sigs,
            )

            stack.push(sub_ex)

        def call_unknown() -> None:
            # ecrecover
            if to == ECRECOVER_PRECOMPILE:
                # TODO: explicitly return empty data in case of an error
                # TODO: validate input and fork on error?
                # - v in [27, 28]
                # - r, s in [1, secp256k1n)

                # call never fails, errors result in empty returndata
                exit_code = ONE

                # wrapping guarantees that the arguments are bitvecs
                digest = uint256(extract_bytes(arg, 0, 32)).as_z3()
                v = uint8(extract_bytes(arg, 32, 32)).as_z3()
                r = uint256(extract_bytes(arg, 64, 32)).as_z3()
                s = uint256(extract_bytes(arg, 96, 32)).as_z3()

                # TODO: empty returndata in error
                ret = ByteVec(uint256(f_ecrecover(digest, v, r, s)))

            elif to == SHA256_PRECOMPILE:
                exit_code = ONE
                f_sha256 = Function(
                    f"f_sha256_{arg_size}", BitVecSorts[arg_size], BitVecSort256
                )

                unwrapped = arg.unwrap()
                wrapped = (
                    unwrapped if is_bv(unwrapped) else bytes_to_bv_value(unwrapped)
                )
                ret = ByteVec(f_sha256(wrapped))

            elif to == RIPEMD160_PRECOMPILE:
                exit_code = ONE
                f_ripemd160 = Function(
                    f"f_ripemd160_{arg_size}", BitVecSorts[arg_size], BitVecSort160
                )

                unwrapped = arg.unwrap()
                wrapped = (
                    unwrapped if is_bv(unwrapped) else bytes_to_bv_value(unwrapped)
                )
                ret = ByteVec(uint256(f_ripemd160(wrapped)))

            elif to == IDENTITY_PRECOMPILE:
                exit_code = ONE
                ret = arg

            elif to == MODEXP_PRECOMPILE:
                exit_code = ONE
                modulus_size = ex.int_of(extract_bytes(arg, 64, 32))
                f_modexp = Function(
                    f"f_modexp_{arg_size}_{modulus_size}",
                    BitVecSorts[arg_size],
                    BitVecSorts[modulus_size],
                )

                unwrapped = arg.unwrap()
                wrapped = (
                    unwrapped if is_bv(unwrapped) else bytes_to_bv_value(unwrapped)
                )
                ret = ByteVec(f_modexp(wrapped))

            elif to == ECADD_PRECOMPILE:
                exit_code = ONE
                f_ecadd = Function("f_ecadd", BitVecSorts[1024], BitVecSorts[512])

                unwrapped = arg.unwrap()
                wrapped = (
                    unwrapped if is_bv(unwrapped) else bytes_to_bv_value(unwrapped)
                )
                ret = ByteVec(f_ecadd(wrapped))

            elif to == ECMUL_PRECOMPILE:
                exit_code = ONE
                f_ecmul = Function("f_ecmul", BitVecSorts[768], BitVecSorts[512])

                unwrapped = arg.unwrap()
                wrapped = (
                    unwrapped if is_bv(unwrapped) else bytes_to_bv_value(unwrapped)
                )
                ret = ByteVec(f_ecmul(wrapped))

            # ecpairing
            elif to == ECPAIRING_PRECOMPILE:
                exit_code = ONE
                f_ecpairing = Function("f_ecpairing", BitVecSorts[1536], BitVecSorts[1])

                unwrapped = arg.unwrap()
                wrapped = (
                    unwrapped if is_bv(unwrapped) else bytes_to_bv_value(unwrapped)
                )
                ret = ByteVec(uint256(f_ecpairing(wrapped)))

            # blake2f
            elif to == BLAKE2F_PRECOMPILE:
                exit_code = ONE
                f_blake2f = Function("f_blake2f", BitVecSorts[1704], BitVecSorts[512])

                unwrapped = arg.unwrap()
                wrapped = (
                    unwrapped if is_bv(unwrapped) else bytes_to_bv_value(unwrapped)
                )
                ret = ByteVec(f_blake2f(wrapped))

            elif to == POINT_EVALUATION_PRECOMPILE:
                exit_code = ONE
                f_point_evaluation = Function(
                    "f_point_evaluation", BitVecSorts[1544], BitVecSorts[512]
                )

                unwrapped = arg.unwrap()
                wrapped = (
                    unwrapped if is_bv(unwrapped) else bytes_to_bv_value(unwrapped)
                )
                ret = ByteVec(f_point_evaluation(wrapped))

            # halmos cheat code
            elif to == halmos_cheat_code.address:
                exit_code = ONE
                ret = halmos_cheat_code.handle(self, ex, arg, stack)

            # vm cheat code
            elif to == hevm_cheat_code.address:
                exit_code = ONE
                ret = hevm_cheat_code.handle(self, ex, arg, stack)

            # console
            elif to == console.address:
                exit_code = ONE
                console.handle(ex, arg)
                ret = ByteVec()

            # non-existing contracts
            else:
                # in evm, calls to non-existing contracts always succeed with empty returndata
                # TODO: exitcode should be 0 when balance is not enough for callvalue
                exit_code = ONE
                ret = ByteVec()

            # push exit code
            if exit_code.is_concrete:
                ex.st.push(exit_code)

                # transfer msg.value
                if exit_code.value != 0:
                    send_callvalue()
            else:
                exit_code_var = BitVec(
                    f"call_exit_code_{uid()}_{ex.new_call_id():>02}", BitVecSort256
                )
                ex.path.append(exit_code_var == exit_code)
                ex.st.push_any(exit_code_var)

                # transfer msg.value
                send_callvalue(exit_code_var != ZERO)

            ret_lst = ret if isinstance(ret, list) else [ret]

            last_idx = len(ret_lst) - 1
            for idx, ret_ in enumerate(ret_lst):
                if not isinstance(ret_, ByteVec):
                    raise HalmosException(f"Invalid return value: {ret_}")

                new_ex = (
                    self.create_branch(ex, BoolVal(True), ex.pc)
                    if idx < last_idx
                    else ex
                )

                copy_returndata_to_memory(ret_, ret_loc, ret_size, new_ex)

                new_ex.context.trace.append(
                    CallContext(
                        # TODO: refactor this message to be shared with call_known()
                        message=Message(
                            target=to,
                            caller=pranked_caller,
                            origin=pranked_origin,
                            value=fund,
                            data=new_ex.st.mslice(arg_loc, arg_size),
                            call_scheme=op,
                        ),
                        output=CallOutput(
                            data=ret_,
                            error=None,
                        ),
                        depth=new_ex.context.depth + 1,
                    )
                )

                new_ex.advance()
                stack.push(new_ex)

        # precompiles or cheatcodes
        if (
            # precompile
            (to.is_concrete and int(to) in range(1, 11))
            # cheatcode calls
            or to in CHEATCODE_ADDRESSES
            # non-existing contract call
            or to_alias is None
        ):
            call_unknown()
            return

        call_known(to_alias)

    def create(
        self,
        ex: Exec,
        op: int,
        stack: Worklist,
    ) -> None:
        if ex.message().is_static:
            raise WriteInStaticContext(ex.context_str())

        value: Word = ex.st.pop()
        loc: int = ex.int_of(ex.st.pop(), "symbolic CREATE offset")
        size: int = ex.int_of(ex.st.pop(), "symbolic CREATE size")

        if op == EVM.CREATE2:
            salt = ex.st.pop()

        # check if there is an active prank
        pranked_caller, pranked_origin = ex.resolve_prank(con_addr(0))

        # contract creation code
        create_hexcode = ex.st.mslice(loc, size)
        create_code = Contract(create_hexcode)

        # new account address
        if op == EVM.CREATE:
            new_addr = ex.new_address()
        elif op == EVM.CREATE2:  # EVM.CREATE2
            # create_hexcode must be z3 expression to be passed into sha3_data
            create_hexcode = create_hexcode.unwrap()

            if is_bv(create_hexcode):
                create_hexcode = simplify(create_hexcode)
            else:
                create_hexcode = bytes_to_bv_value(create_hexcode)

            code_hash = ex.sha3_data(create_hexcode)
            hash_data = simplify(
                Concat(
                    con(0xFF, 8),
                    uint160(pranked_caller).as_z3(),
                    salt.as_z3(),
                    code_hash,
                )
            )
            new_addr = uint160(ex.sha3_data(hash_data)).as_z3()
        else:
            raise HalmosException(f"Unknown CREATE opcode: {op}")

        message = Message(
            target=new_addr,
            caller=pranked_caller,
            origin=pranked_origin,
            value=value,
            data=create_hexcode,
            is_static=False,
            call_scheme=op,
        )

        if new_addr in ex.code:
            # address conflicts don't revert, they push 0 on the stack and continue
            ex.st.push(ZERO)
            ex.advance()

            # add a virtual subcontext to the trace for debugging purposes
            subcall = CallContext(message=message, depth=ex.context.depth + 1)
            subcall.output.data = ByteVec()
            subcall.output.error = AddressCollision()
            ex.context.trace.append(subcall)

            stack.push(ex)
            return

        for addr in ex.code:
            ex.path.append(new_addr != addr)  # ensure new address is fresh

        # backup current state
        orig_code = ex.code.copy()
        orig_storage = deepcopy(ex.storage)
        orig_transient_storage = deepcopy(ex.transient_storage)
        orig_balance = ex.balance

        # setup new account
        ex.set_code(new_addr, Contract(b""))  # existing code must be empty

        # existing storage may not be empty and reset here
        ex.storage[new_addr] = self.mk_storagedata()
        ex.transient_storage[new_addr] = self.mk_storagedata()

        # transfer value
        self.transfer_value(ex, pranked_caller, new_addr, value)

        def callback(new_ex: Exec, stack):
            subcall = new_ex.context

            # continue execution in the context of the parent
            # pessimistic copy because the subcall results may diverge
            new_ex.context = deepcopy(ex.context)
            new_ex.context.trace.append(subcall)
            new_ex.callback = ex.callback

            # restore vm state
            new_ex.pgm = ex.pgm
            new_ex.pc = ex.pc
            new_ex.insn = ex.insn
            new_ex.st = deepcopy(ex.st)
            new_ex.jumpis = deepcopy(ex.jumpis)

            if subcall.is_stuck():
                # internal errors abort the current path,
                stack.completed_paths += 1
                yield new_ex
                return

            elif subcall.output.error is None:
                deployed_bytecode = subcall.output.data

                # new contract code, will revert if data is None
                new_code = Contract(deployed_bytecode)
                new_ex.try_resolve_contract_info(new_code)

                new_ex.set_code(new_addr, new_code)

                # push new address to stack
                new_ex.st.push_any(new_addr)

            else:
                # creation failed
                new_ex.st.push(ZERO)

                # revert network states
                new_ex.code = orig_code.copy()
                new_ex.storage = deepcopy(orig_storage)
                new_ex.transient_storage = deepcopy(orig_transient_storage)
                new_ex.balance = orig_balance

            # add to worklist
            new_ex.advance()
            stack.push(new_ex)

        sub_ex = Exec(
            code=ex.code,
            storage=ex.storage,
            transient_storage=ex.transient_storage,
            balance=ex.balance,
            #
            block=ex.block,
            #
            context=CallContext(message=message, depth=ex.context.depth + 1),
            callback=callback,
            #
            pgm=create_code,
            pc=0,
            st=State(),
            jumpis={},
            #
            path=ex.path,
            alias=ex.alias,
            #
            cnts=ex.cnts,
            sha3s=ex.sha3s,
            storages=ex.storages,
            balances=ex.balances,
            known_keys=ex.known_keys,
            known_sigs=ex.known_sigs,
        )

        stack.push(sub_ex)

    def jumpi(
        self,
        ex: Exec,
        stack: Worklist,
    ) -> None:
        target: int = ex.int_of(ex.st.pop(), "symbolic JUMPI target")
        cond = Bool(ex.st.pop())

        if cond.is_true:
            if target not in ex.pgm.valid_jumpdests():
                raise InvalidJumpDestError(f"Invalid jump destination: 0x{target:X}")

            ex.advance(pc=target)
            stack.push(ex)
            return

        if cond.is_false:
            ex.advance()
            stack.push(ex)
            return

        cond_true = simplify(cond.as_z3())
        cond_false = simplify(cond.neg().as_z3())

        potential_true: bool = ex.check(cond_true) != unsat
        potential_false: bool = ex.check(cond_false) != unsat

        # note: both may be false if the previous path condition was considered unknown but turns out to be unsat later

        follow_true = False
        follow_false = False

        jid = ex.jumpid()
        visited = ex.jumpis.get(jid, {True: 0, False: 0})

        if potential_true and potential_false:
            # for loop unrolling
            follow_true = visited[True] < self.options.loop
            follow_false = visited[False] < self.options.loop
            if not (follow_true and follow_false):
                self.logs.bounded_loops.append(jid)

                # rendering ex.path to string can be expensive, so only do it if debug is enabled
                if self.options.debug:
                    debug(
                        f"\nloop id: {jid}\n"
                        f"loop condition: {cond}\n"
                        f"calldata: {ex.calldata()}\n"
                        f"path condition:\n{ex.path}\n"
                    )
        else:
            # for constant-bounded loops
            follow_true = potential_true
            follow_false = potential_false

        new_ex_true = None
        new_ex_false = None

        if follow_true:
            if target not in ex.pgm.valid_jumpdests():
                raise InvalidJumpDestError(f"Invalid jump destination: 0x{target:X}")

            if follow_false:
                new_ex_true = self.create_branch(ex, cond_true, target)
            else:
                new_ex_true = ex
                new_ex_true.path.append(cond_true, branching=True)
                new_ex_true.advance(pc=target)

        if follow_false:
            new_ex_false = ex
            new_ex_false.path.append(cond_false, branching=True)
            new_ex_false.advance()

        if new_ex_true:
            if potential_true and potential_false:
                new_ex_true.jumpis[jid] = {
                    True: visited[True] + 1,
                    False: visited[False],
                }
            stack.push(new_ex_true)

        if new_ex_false:
            if potential_true and potential_false:
                new_ex_false.jumpis[jid] = {
                    True: visited[True],
                    False: visited[False] + 1,
                }
            stack.push(new_ex_false)

    def jump(self, ex: Exec, stack: Worklist) -> None:
        dst = ex.st.popi()

        # if dst is concrete, just jump
        if dst.is_concrete:
            target = dst.value
            if target not in ex.pgm.valid_jumpdests():
                raise InvalidJumpDestError(f"Invalid jump destination: 0x{target:X}")

            ex.advance(pc=target)
            stack.push(ex)

        # otherwise, create a new execution for feasible targets
        elif self.options.symbolic_jump:
            reachable_targets = [
                target
                for target in ex.pgm.valid_jumpdests()
                if ex.check(dst.as_z3() == target) != unsat
            ]

            if not reachable_targets:
                raise InvalidJumpDestError(
                    f"Could not find reachable jump destination for {dst}"
                )

            for target in reachable_targets:
                new_ex = self.create_branch(ex, dst.as_z3() == target, target)
                stack.push(new_ex)
        else:
            raise NotConcreteError(f"symbolic JUMP target: {dst}")

    def create_branch(self, ex: Exec, cond: BitVecRef, target: int) -> Exec:
        new_path = ex.path.branch(cond)
        new_ex = Exec(
            code=ex.code.copy(),  # shallow copy for potential new contract creation; existing code doesn't change
            storage=deepcopy(ex.storage),
            transient_storage=deepcopy(ex.transient_storage),
            balance=ex.balance,
            #
            block=deepcopy(ex.block),
            #
            context=deepcopy(ex.context),
            callback=ex.callback,
            #
            pgm=ex.pgm,
            pc=target,
            st=deepcopy(ex.st),
            jumpis=deepcopy(ex.jumpis),
            #
            path=new_path,
            alias=ex.alias.copy(),
            #
            cnts=deepcopy(ex.cnts),
            sha3s=ex.sha3s.copy(),
            storages=ex.storages.copy(),
            balances=ex.balances.copy(),
            known_keys=ex.known_keys,  # pass by reference, not need to copy
            known_sigs=ex.known_sigs,  # pass by reference, not need to copy
        )
        return new_ex

    def calldataload(
        self,
        ex: Exec,
        stack: Worklist,
    ) -> None:
        """
        Handle generalized calldata encoding. (See calldata.encode for more details on generalized encoding.)

        If the loaded value is a symbol, it may represent a size symbol for dynamic parameters, and can be resolved as follows:
        - If the symbol is already constrained to a concrete value in the current path condition, it is replaced by that value.
        - If the symbol is associated with candidate values, the current path is branched over these candidates.
        """

        offset: int = ex.int_of(ex.st.pop(), "symbolic CALLDATALOAD offset")
        loaded = ex.calldata().get_word(offset)

        if is_expr_var(loaded):
            concrete_loaded = ex.path.concretization.substitution.get(loaded)

            if concrete_loaded is not None:  # could be zero
                loaded = concrete_loaded

            elif loaded in ex.path.concretization.candidates:
                debug_once(
                    f"Concretize: {loaded} over {ex.path.concretization.candidates[loaded]}"
                )

                for candidate in ex.path.concretization.candidates[loaded]:
                    new_ex = self.create_branch(ex, loaded == candidate, ex.pc)
                    new_ex.st.push_any(candidate)
                    new_ex.advance()
                    stack.push(new_ex)
                return

        ex.st.push_any(loaded)
        ex.advance()
        stack.push(ex)

    def sym_byte_of(self, idx: BitVecRef, w: BitVecRef) -> BitVecRef:
        """generate symbolic BYTE opcode result using 32 nested ite"""

        def gen_nested_ite(curr: int) -> BitVecRef:
            if curr < 32:
                return If(
                    idx == con(curr),
                    Extract((31 - curr) * 8 + 7, (31 - curr) * 8, w),
                    gen_nested_ite(curr + 1),
                )
            else:
                return con(0, 8)

        # If(idx == 0, Extract(255, 248, w), If(idx == 1, Extract(247, 240, w), ..., If(idx == 31, Extract(7, 0, w), 0)...))
        return ZeroExt(248, gen_nested_ite(0))

    def run_message(self, pre_ex: Exec, message: Message, path: Path) -> Iterator[Exec]:
        """
        Executes the given transaction from the given input state.

        Note: As this involves executing a new transaction, the transient storage is reset to empty instead of being inherited from the input state.
        """
        ex0 = Exec(
            code=pre_ex.code.copy(),  # shallow copy
            storage=deepcopy(pre_ex.storage),
            transient_storage=self.fresh_transient_storage(pre_ex),  # empty
            balance=pre_ex.balance,
            #
            block=deepcopy(pre_ex.block),
            #
            context=CallContext(message=message),
            callback=None,
            #
            pgm=pre_ex.code[message.target],
            pc=0,
            st=State(),
            jumpis={},
            #
            path=path,
            alias=pre_ex.alias.copy(),
            #
            cnts=deepcopy(pre_ex.cnts),
            sha3s=pre_ex.sha3s.copy(),
            storages=pre_ex.storages.copy(),
            balances=pre_ex.balances.copy(),
        )
        yield from self.run(ex0)

    def run(self, ex0: Exec) -> Iterator[Exec]:
        stack: Worklist = Worklist()
        stack.push(ex0)

        def finalize(ex: Exec):
            # if it's at the top-level, there is no callback; yield the current execution state
            if ex.callback is None:
                stack.completed_paths += 1
                yield ex

            # otherwise, execute the callback to return to the parent execution context
            # note: `yield from` is used as the callback may yield the current execution state that got stuck
            else:
                yield from ex.callback(ex, stack)

        # cache config options out of the hot loop
        no_status = self.options.no_status
        max_depth = self.options.depth
        print_steps = self.options.print_steps
        print_mem = self.options.print_mem
        start_time = timer()

        step_id = 0

        # make sure the initial instruction has been fetched
        if not ex0.insn:
            ex0.fetch_instruction()

        # not strictly necessary, but helps type checking
        ex: Exec | None = None

        while (ex := stack.pop()) is not None:
            try:
                step_id += 1

                # display progress
                if not no_status and step_id % PULSE_INTERVAL == 0:
                    elapsed = timer() - start_time
                    speed = step_id / elapsed

                    # hh:mm:ss
                    elapsed_fmt = timedelta(seconds=int(elapsed))

                    progress_status.update(
                        f"[{elapsed_fmt}] {speed:.0f} ops/s"
                        f" | completed paths: {stack.completed_paths}"
                        f" | outstanding paths: {len(stack)}"
                    )

                if not ex.path.is_activated():
                    ex.path.activate()

                # PathEndingException may not be immediately raised; it could be delayed until it comes out of the worklist
                # see the assert cheatcode hanlder logic for the delayed case
                if isinstance(ex.context.output.error, PathEndingException):
                    raise ex.context.output.error

                if ex.context.depth > MAX_CALL_DEPTH:
                    raise MessageDepthLimitError(ex.context)

                insn: Instruction = ex.insn
                opcode: int = insn.opcode

                if max_depth and step_id > max_depth:
                    warn(
                        f"{self.fun_info.sig}: incomplete execution due to the specified limit: --depth {max_depth}",
                        allow_duplicate=False,
                    )
                    continue

                if print_steps:
                    print(ex.dump(print_mem=print_mem))

                if opcode in [EVM.STOP, EVM.INVALID, EVM.REVERT, EVM.RETURN]:
                    if opcode == EVM.STOP:
                        ex.halt(data=ByteVec())

                    elif opcode == EVM.INVALID:
                        ex.halt(
                            data=ByteVec(),
                            error=InvalidOpcode(opcode),
                        )

                    elif opcode == EVM.REVERT:
                        ex.halt(data=ex.ret(), error=Revert())

                    elif opcode == EVM.RETURN:
                        ex.halt(data=ex.ret())

                    else:
                        raise ValueError(opcode)

                    yield from finalize(ex)
                    continue

                elif opcode == EVM.JUMPI:
                    self.jumpi(ex, stack)
                    continue

                elif opcode == EVM.JUMP:
                    self.jump(ex, stack)
                    continue

                elif opcode == EVM.JUMPDEST:
                    pass

                elif EVM.ADD <= opcode <= EVM.SMOD:  # ADD MUL SUB DIV SDIV MOD SMOD
                    ex.st.push(self.arith(ex, opcode, ex.st.popi(), ex.st.popi()))

                elif opcode == EVM.ADDMOD:
                    w1 = ex.st.popi()
                    w2 = ex.st.popi()
                    w3 = ex.st.popi()

                    result = w1.addmod(w2, w3, abstraction=f_mod[w1.size + 8])
                    ex.st.push(result)

                elif opcode == EVM.MULMOD:
                    w1 = ex.st.popi()
                    w2 = ex.st.popi()
                    w3 = ex.st.popi()

                    newsize = 2 * w1.size
                    result = w1.mulmod(
                        w2,
                        w3,
                        mul_abstraction=f_mul[newsize],
                        mod_abstraction=f_mod[newsize],
                    )
                    ex.st.push(result)

                elif opcode == EVM.EXP:
                    ex.st.push(self.arith(ex, opcode, ex.st.popi(), ex.st.popi()))

                elif opcode == EVM.LT:
                    w1: BV = ex.st.popi()
                    w2: BV = ex.st.popi()
                    ex.st.push(w1.ult(w2))  # bvult

                elif opcode == EVM.GT:
                    w1: BV = ex.st.popi()
                    w2: BV = ex.st.popi()
                    ex.st.push(w1.ugt(w2))  # bvugt

                elif opcode == EVM.SLT:
                    w1: BV = ex.st.popi()
                    w2: BV = ex.st.popi()
                    ex.st.push(w1.slt(w2))  # bvslt

                elif opcode == EVM.SGT:
                    w1: BV = ex.st.popi()
                    w2: BV = ex.st.popi()
                    ex.st.push(w1.sgt(w2))  # bvsgt

                elif opcode == EVM.EQ:
                    w1: BV = ex.st.pop()
                    w2: BV = ex.st.pop()

                    match (w1, w2):
                        case (Bool(), Bool()):
                            ex.st.push(w1.eq(w2))
                        case (BV(), BV()):
                            ex.st.push(w1.eq(w2))
                        case (_, _):
                            ex.st.push(BV(w1, size=256).eq(BV(w2, size=256)))

                elif opcode == EVM.ISZERO:
                    ex.st.push(ex.st.pop().is_zero())

                elif opcode in [EVM.AND, EVM.OR, EVM.XOR]:
                    ex.st.push(bitwise(opcode, ex.st.pop(), ex.st.pop()))

                elif opcode == EVM.NOT:
                    ex.st.push(ex.st.pop().bitwise_not())

                elif opcode == EVM.SHL:
                    w1 = ex.st.popi()
                    w2 = ex.st.popi()
                    ex.st.push(w2.lshl(w1))

                elif opcode == EVM.SAR:
                    w1 = ex.st.popi()
                    w2 = ex.st.popi()
                    ex.st.push(w2.ashr(w1))  # bvashr

                elif opcode == EVM.SHR:
                    w1 = ex.st.popi()
                    w2 = ex.st.popi()
                    ex.st.push(w2.lshr(w1))  # bvlshr

                elif opcode == EVM.SIGNEXTEND:
                    w1 = ex.int_of(ex.st.popi(), "symbolic SIGNEXTEND size")
                    w2 = ex.st.popi()
                    ex.st.push(w2.signextend(w1))

                elif opcode == EVM.CALLDATALOAD:
                    self.calldataload(ex, stack)
                    continue

                elif opcode == EVM.CALLDATASIZE:
                    ex.st.push_any(len(ex.calldata()))

                elif opcode == EVM.CALLVALUE:
                    ex.st.push_any(ex.callvalue())

                elif opcode == EVM.CALLER:
                    ex.st.push_any(ex.caller())

                elif opcode == EVM.ORIGIN:
                    ex.st.push_any(ex.origin())

                elif opcode == EVM.ADDRESS:
                    ex.st.push_any(ex.this())

                elif opcode == EVM.EXTCODESIZE:
                    account: BV = uint160(ex.st.peek())
                    account_alias = self.resolve_address_alias(ex, account, stack)
                    ex.st.pop()

                    if account_alias is not None:
                        codesize = BV(len(ex.code[account_alias]))
                    else:
                        # NOTE: the codesize of halmos cheatcode should be non-zero to pass the extcodesize check
                        # for external calls with non-empty return types. this behavior differs from foundry.
                        # the codesize of console is considered zero in foundry
                        codesize = (
                            ONE  # dummy arbitrary value, consistent with foundry
                            if account
                            in [hevm_cheat_code.address, halmos_cheat_code.address]
                            else ZERO
                        )

                    ex.st.push(codesize)

                elif opcode == EVM.EXTCODECOPY:
                    account: BV = uint160(ex.st.peek())
                    account_alias = self.resolve_address_alias(ex, account, stack)
                    ex.st.pop()

                    loc: int = ex.int_of(ex.st.pop(), "symbolic EXTCODECOPY offset")
                    offset: int = ex.int_of(ex.st.pop(), "symbolic EXTCODECOPY offset")
                    size: int = ex.int_of(ex.st.pop(), "symbolic EXTCODECOPY size")

                    if size:
                        if account_alias is None:
                            warn(
                                f"EXTCODECOPY: unknown address {hexify(account)} "
                                "is assumed to have empty bytecode"
                            )

                        account_code: Contract | ByteVec = (
                            ex.code.get(account_alias) or ByteVec()
                        )
                        codeslice: ByteVec = account_code.slice(offset, size)
                        ex.st.set_mslice(loc, codeslice)

                elif opcode == EVM.EXTCODEHASH:
                    account: BV = uint160(ex.st.peek())
                    account_alias = self.resolve_address_alias(ex, account, stack)
                    ex.st.pop()

                    if account_alias is not None:
                        codehash = BV(
                            ex.sha3_data(ex.code[account_alias]._code.unwrap())
                        )
                    elif account in CHEATCODE_ADDRESSES:
                        # dummy arbitrary value, consistent with foundry
                        codehash = (
                            BV(
                                0xB0450508E5A2349057C3B4C9C84524D62BE4BB17E565DBE2DF34725A26872291
                            )
                            if account == hevm_cheat_code.address
                            else ZERO
                        )
                    else:
                        codehash = ZERO  # vs EMPTY_KECCAK, see EIP-1052

                    ex.st.push(codehash)

                elif opcode == EVM.CODESIZE:
                    ex.st.push_any(len(ex.pgm))

                elif opcode == EVM.GAS:
                    ex.st.push_any(f_gas(con(ex.new_gas_id())))

                elif opcode == EVM.GASPRICE:
                    ex.st.push_any(f_gasprice())

                elif opcode == EVM.BASEFEE:
                    ex.st.push_any(ex.block.basefee)

                elif opcode == EVM.CHAINID:
                    ex.st.push_any(ex.block.chainid)

                elif opcode == EVM.COINBASE:
                    ex.st.push_any(ex.block.coinbase)

                elif opcode == EVM.DIFFICULTY:
                    ex.st.push_any(ex.block.difficulty)

                elif opcode == EVM.GASLIMIT:
                    ex.st.push_any(ex.block.gaslimit)

                elif opcode == EVM.NUMBER:
                    ex.st.push_any(ex.block.number)

                elif opcode == EVM.TIMESTAMP:
                    ex.st.push_any(ex.block.timestamp)

                elif opcode == EVM.PC:
                    ex.st.push_any(ex.pc)

                elif opcode == EVM.BLOCKHASH:
                    ex.st.push_any(f_blockhash(ex.st.pop()))

                elif opcode == EVM.BALANCE:
                    ex.st.push_any(ex.balance_of(uint160(ex.st.pop())))

                elif opcode == EVM.SELFBALANCE:
                    ex.st.push_any(ex.balance_of(ex.this()))

                elif opcode in [
                    EVM.CALL,
                    EVM.CALLCODE,
                    EVM.DELEGATECALL,
                    EVM.STATICCALL,
                ]:
                    to = uint160(ex.st.peek(2))
                    to_alias = self.resolve_address_alias(ex, to, stack)

                    self.call(ex, opcode, to_alias, stack)
                    continue

                elif opcode == EVM.SHA3:
                    ex.sha3()

                elif opcode in [EVM.CREATE, EVM.CREATE2]:
                    self.create(ex, opcode, stack)
                    continue

                elif opcode == EVM.POP:
                    ex.st.pop()

                elif opcode == EVM.MLOAD:
                    loc: int = ex.mloc(check_size=True)
                    ex.st.push_any(ex.st.memory.get_word(loc))

                elif opcode == EVM.MSTORE:
                    loc: int = ex.mloc(check_size=True)
                    val: Word = ex.st.pop()
                    ex.st.memory.set_word(loc, uint256(val))

                elif opcode == EVM.MSTORE8:
                    loc: int = ex.mloc(check_size=True)
                    val: Word = ex.st.pop()
                    ex.st.memory.set_byte(loc, uint8(val))

                elif opcode == EVM.MSIZE:
                    size: int = len(ex.st.memory)
                    # round up to the next multiple of 32
                    size = ((size + 31) // 32) * 32
                    ex.st.push_any(size)

                elif opcode == EVM.SLOAD:
                    slot: Word = ex.st.popi()
                    ex.st.push_any(self.sload(ex, ex.this(), slot))

                elif opcode == EVM.SSTORE:
                    slot: Word = ex.st.popi()
                    value: Word = ex.st.popi()
                    self.sstore(ex, ex.this(), slot, value)

                elif opcode == EVM.TLOAD:
                    slot: Word = ex.st.popi()
                    ex.st.push_any(self.sload(ex, ex.this(), slot, transient=True))

                elif opcode == EVM.TSTORE:
                    slot: Word = ex.st.popi()
                    value: Word = ex.st.popi()
                    self.sstore(ex, ex.this(), slot, value, transient=True)

                elif opcode == EVM.RETURNDATASIZE:
                    ex.st.push_any(ex.returndatasize())

                elif opcode == EVM.RETURNDATACOPY:
                    loc: int = ex.mloc(check_size=False)
                    offset = ex.int_of(ex.st.pop(), "symbolic RETURNDATACOPY offset")
                    size: int = ex.int_of(ex.st.pop(), "symbolic RETURNDATACOPY size")

                    if size:
                        # no need to check for a huge size because reading out of bounds reverts
                        if offset + size > ex.returndatasize():
                            raise OutOfBoundsRead("RETURNDATACOPY out of bounds")

                        data: ByteVec = ex.returndata().slice(offset, offset + size)
                        ex.st.set_mslice(loc, data)

                elif opcode == EVM.CALLDATACOPY:
                    loc: int = ex.mloc(check_size=False)
                    offset: int = ex.int_of(ex.st.pop(), "symbolic CALLDATACOPY offset")
                    size: int = ex.int_of(ex.st.pop(), "symbolic CALLDATACOPY size")

                    if size:
                        data: ByteVec = ex.message().calldata_slice(offset, size)
                        data = data.concretize(ex.path.concretization.substitution)
                        ex.st.set_mslice(loc, data)

                elif opcode == EVM.CODECOPY:
                    loc: int = ex.mloc(check_size=False)
                    offset: int = ex.st.popi()
                    size: int = ex.int_of(ex.st.pop(), "symbolic CODECOPY size")

                    if size:
                        # TODO: hide symbolic support behind a feature flag?
                        # if the offset is symbolic, create a symbolic slice
                        codeslice = (
                            ex.pgm.slice(int(offset), size)
                            if offset.is_concrete
                            else ByteVec(
                                BV(f"codeslice_uint{size * 8}_{uid()}", size=size * 8)
                            )
                        )
                        ex.st.set_mslice(loc, codeslice)

                elif opcode == EVM.MCOPY:
                    dst_offset = ex.int_of(ex.st.pop(), "symbolic MCOPY dstOffset")
                    src_offset = ex.int_of(ex.st.pop(), "symbolic MCOPY srcOffset")
                    size = ex.int_of(ex.st.pop(), "symbolic MCOPY size")

                    if size:
                        data = ex.st.mslice(src_offset, size)
                        ex.st.set_mslice(dst_offset, data)

                elif opcode == EVM.BYTE:
                    idx = ex.st.popi()
                    w: BV = ex.st.popi()
                    if idx.is_concrete:
                        ex.st.push(w.byte(idx.value, output_size=256))
                    else:
                        debug_once(
                            f"Warning: the use of symbolic BYTE indexing may potentially "
                            f"impact the performance of symbolic reasoning: BYTE {idx} {w}"
                        )
                        ex.st.push_any(self.sym_byte_of(idx.value, w.as_z3()))

                elif EVM.LOG0 <= opcode <= EVM.LOG4:
                    if ex.message().is_static:
                        raise WriteInStaticContext(ex.context_str())

                    num_topics: int = opcode - EVM.LOG0
                    loc: int = ex.mloc()
                    size: int = ex.int_of(ex.st.pop(), "symbolic LOG data size")
                    topics = list(ex.st.pop() for _ in range(num_topics))
                    data = ex.st.mslice(loc, size)
                    ex.emit_log(EventLog(ex.this(), topics, data))

                elif opcode == EVM.PUSH0:
                    ex.st.push(ZERO)

                elif EVM.PUSH1 <= opcode <= EVM.PUSH32:
                    val = insn.operand
                    assert val.size == 256

                    # Special handling for PUSH32 with concrete values
                    if val.is_concrete and opcode == EVM.PUSH32:
                        if (inverse := sha3_inv.get(val.value)) is not None:
                            # restore precomputed hashes
                            ex.st.push_any(ex.sha3_data(con(inverse)))

                        # TODO: support more commonly used concrete keccak values
                        elif val.value == EMPTY_KECCAK:
                            ex.st.push_any(ex.sha3_data(b""))
                        else:
                            ex.st.push(val)
                    else:
                        # Handle all other cases (non-PUSH32 or non-concrete values)
                        ex.st.push(val)

                elif EVM.DUP1 <= opcode <= EVM.DUP16:
                    ex.st.dup(opcode - EVM.DUP1 + 1)

                elif EVM.SWAP1 <= opcode <= EVM.SWAP16:
                    ex.st.swap(opcode - EVM.SWAP1 + 1)

                else:
                    # TODO: switch to InvalidOpcode when we have full opcode coverage
                    # this halts the path, but we should only halt the current context
                    raise HalmosException(f"Unsupported opcode {hex(opcode)}")

                ex.advance()
                stack.push(ex)

            except InfeasiblePath:
                # ignore infeasible path
                continue

            except EvmException as err:
                ex.halt(data=ByteVec(), error=err)
                yield from finalize(ex)
                continue

            except HalmosException as err:
                debug(err)
                ex.halt(data=None, error=err)
                yield from finalize(ex)
                continue

            except FailCheatcode as err:
                if not ex.is_halted():
                    # return data shouldn't be None, as it is considered being stuck
                    ex.halt(data=ByteVec(), error=err)
                stack.completed_paths += 1
                yield ex  # early exit; do not call finalize()
                continue

    def mk_exec(
        self,
        #
        code,
        storage,
        transient_storage,
        balance,
        #
        block,
        #
        context: CallContext,
        #
        pgm,
        path,
    ) -> Exec:
        return Exec(
            code=code,
            storage=storage,
            transient_storage=transient_storage,
            balance=balance,
            #
            block=block,
            #
            context=context,
            callback=None,  # top-level; no callback
            #
            pgm=pgm,
            pc=0,
            st=State(),
            jumpis={},
            #
            path=path,
            alias={},
            #
            log=[],
            cnts=defaultdict(int),
            sha3s={},
            storages={},
            balances={},
        )<|MERGE_RESOLUTION|>--- conflicted
+++ resolved
@@ -164,16 +164,16 @@
 FOUNDRY_ORIGIN = FOUNDRY_CALLER
 FOUNDRY_TEST = 0x7FA9385BE102AC3EAC297483DD6233D62B3E1496
 
-<<<<<<< HEAD
+
 CHEATCODE_ADDRESSES = [
     hevm_cheat_code.address,
     halmos_cheat_code.address,
     console.address,
 ]
-=======
+
 ERC1167_PREFIX = ByteVec(bytes.fromhex("363d3d373d3d3d363d73"))
 ERC1167_SUFFIX = ByteVec(bytes.fromhex("5af43d82803e903d91602b57fd5bf3"))
->>>>>>> 83b54a68
+
 
 # (pc, (jumpdest, ...))
 # the jumpdests are stored as strings to avoid the cost of converting bv values
