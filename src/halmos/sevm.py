--- conflicted
+++ resolved
@@ -333,11 +333,7 @@
         offsets = self.decode_storage_loc(loc)
         if not len(offsets) > 0: raise ValueError(offsets)
         slot, keys = int_of(offsets[0], 'symbolic storage base slot'), offsets[1:]
-<<<<<<< HEAD
         self.sinit(addr, slot, keys)
-=======
-        self.sinit(slot, keys)
->>>>>>> b64e268d
         if len(keys) == 0:
             return self.storage[addr][slot][0]
         else:
@@ -347,11 +343,7 @@
         offsets = self.decode_storage_loc(loc)
         if not len(offsets) > 0: raise ValueError(offsets)
         slot, keys = int_of(offsets[0], 'symbolic storage base slot'), offsets[1:]
-<<<<<<< HEAD
         self.sinit(addr, slot, keys)
-=======
-        self.sinit(slot, keys)
->>>>>>> b64e268d
         if len(keys) == 0:
             self.storage[addr][slot][0] = val
         else:
