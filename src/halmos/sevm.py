# SPDX-License-Identifier: AGPL-3.0

import itertools
import re
from collections import defaultdict
from collections.abc import Callable, Iterator
from copy import deepcopy
from dataclasses import dataclass, field
from datetime import timedelta
from functools import reduce
from timeit import default_timer as timer
from typing import (
    Any,
    ClassVar,
    ForwardRef,
    Optional,
    TypeVar,
    Union,
)

import xxhash
from eth_hash.auto import keccak
from z3 import (
    UGE,
    ULE,
    ULT,
    And,
    Array,
    ArrayRef,
    BitVec,
    BitVecRef,
    BoolRef,
    BoolVal,
    CheckSatResult,
    Concat,
    Context,
    Extract,
    Function,
    If,
    Select,
    Solver,
    Store,
    ZeroExt,
    eq,
    is_const,
    is_eq,
    is_false,
    is_true,
    sat,
    simplify,
    unsat,
)
from z3.z3util import is_expr_var

<<<<<<< HEAD
from .bitvec import HalmosBitVec as BV
from .bitvec import HalmosBool as Bool
from .bytevec import ByteVec, ConcreteChunk
=======
from .bytevec import ByteVec, Chunk, ConcreteChunk, SymbolicChunk, UnwrappedBytes
>>>>>>> bd08f111
from .calldata import FunctionInfo
from .cheatcodes import Prank, halmos_cheat_code, hevm_cheat_code
from .config import Config as HalmosConfig
from .console import console
from .constants import MAX_MEMORY_SIZE
from .exceptions import (
    AddressCollision,
    EvmException,
    FailCheatcode,
    HalmosException,
    InfeasiblePath,
    InvalidOpcode,
    MessageDepthLimitError,
    NotConcreteError,
    OutOfBoundsRead,
    OutOfGasError,
    PathEndingException,
    Revert,
    StackUnderflowError,
    WriteInStaticContext,
)
from .logs import (
    INTERNAL_ERROR,
    LIBRARY_PLACEHOLDER,
    debug,
    debug_once,
    progress_status,
    warn,
    warn_code,
)
from .mapper import BuildOut
from .utils import (
    EVM,
    Address,
    BitVecSort160,
    BitVecSort256,
    BitVecSort264,
    BitVecSort512,
    BitVecSorts,
    Byte,
    Bytes,
    Word,
    assert_address,
    assert_bv,
    bv_value_to_bytes,
    byte_length,
    bytes_to_bv_value,
    con,
    con_addr,
    concat,
    create_solver,
    extract_bytes,
    f_ecrecover,
    f_inv_sha3_name,
    f_inv_sha3_size,
    f_sha3_256_name,
    f_sha3_512_name,
    f_sha3_empty,
    f_sha3_name,
    hexify,
    int_of,
    is_bool,
    is_bv,
    is_bv_value,
    is_concrete,
    is_f_sha3_name,
    is_zero,
    match_dynamic_array_overflow_condition,
    restore_precomputed_hashes,
    sha3_inv,
    str_opcode,
    stripped,
    uid,
    uint8,
    uint160,
    uint256,
    unbox_int,
    z3_bv,
)

EMPTY_BYTES = ByteVec()
EMPTY_KECCAK = 0xC5D2460186F7233C927E7DB2DCC703C0E500B653CA82273B7BFAD8045D85A470
Z3_ZERO, Z3_ONE = con(0), con(1)
ZERO, ONE = BV(0), BV(1)
MAX_CALL_DEPTH = 1024

# Precompile addresses
ECRECOVER_PRECOMPILE = BV(1, size=160)
SHA256_PRECOMPILE = BV(2, size=160)
RIPEMD160_PRECOMPILE = BV(3, size=160)
IDENTITY_PRECOMPILE = BV(4, size=160)
MODEXP_PRECOMPILE = BV(5, size=160)
ECADD_PRECOMPILE = BV(6, size=160)
ECMUL_PRECOMPILE = BV(7, size=160)
ECPAIRING_PRECOMPILE = BV(8, size=160)
BLAKE2F_PRECOMPILE = BV(9, size=160)
POINT_EVALUATION_PRECOMPILE = BV(10, size=160)
# bytes4(keccak256("Panic(uint256)"))
PANIC_SELECTOR = bytes.fromhex("4E487B71")

EMPTY_BALANCE = Array("balance_00", BitVecSort160, BitVecSort256)

# TODO: make this configurable
PULSE_INTERVAL = 2**13

FOUNDRY_CALLER = 0x1804C8AB1F12E6BBF3894D4083F33E07309D1F38
FOUNDRY_ORIGIN = FOUNDRY_CALLER
FOUNDRY_TEST = 0x7FA9385BE102AC3EAC297483DD6233D62B3E1496

CHEATCODE_ADDRESSES = [
    hevm_cheat_code.address,
    halmos_cheat_code.address,
    console.address,
]

# (pc, (jumpdest, ...))
# the jumpdests are stored as strings to avoid the cost of converting bv values
JumpID = tuple[int, tuple[str]]

# symbolic states

# blockhash(block number)
f_blockhash = Function("f_blockhash", BitVecSort256, BitVecSort256)
# gas(cnt)
f_gas = Function("f_gas", BitVecSort256, BitVecSort256)
# gasprice()
f_gasprice = Function("f_gasprice", BitVecSort256)

# uninterpreted arithmetic
f_div = Function("f_evm_bvudiv_256", BitVecSort256, BitVecSort256, BitVecSort256)
f_mod = {
    256: Function("f_evm_bvurem_256", BitVecSort256, BitVecSort256, BitVecSort256),
    264: Function("f_evm_bvurem_264", BitVecSort264, BitVecSort264, BitVecSort264),
    512: Function("f_evm_bvurem_512", BitVecSort512, BitVecSort512, BitVecSort512),
}
f_mul = {
    256: Function("f_evm_bvmul_256", BitVecSort256, BitVecSort256, BitVecSort256),
    512: Function("f_evm_bvmul_512", BitVecSort512, BitVecSort512, BitVecSort512),
}
f_sdiv = Function("f_evm_bvsdiv_256", BitVecSort256, BitVecSort256, BitVecSort256)
f_smod = Function("f_evm_bvsrem_256", BitVecSort256, BitVecSort256, BitVecSort256)
f_exp = Function("f_evm_exp_256", BitVecSort256, BitVecSort256, BitVecSort256)

magic_address: int = 0xAAAA0000

create2_magic_address: int = 0xBBBB0000

new_address_offset: int = 1


def jumpid_str(jumpid: JumpID) -> str:
    pc, jumpdests = jumpid
    return f"{pc}:{','.join(jumpdests)}"


def insn_len(opcode: int) -> int:
    return 1 + (opcode - EVM.PUSH0) * (EVM.PUSH1 <= opcode <= EVM.PUSH32)


def id_str(x: Any) -> str:
    return hexify(x).replace(" ", "")


def mnemonic(opcode) -> str:
    if is_concrete(opcode):
        opcode = int_of(opcode)
        return str_opcode.get(opcode, hex(opcode))
    else:
        return str(opcode)


def normalize(expr: Any) -> Any:
    # Concat(Extract(255, 8, op(x, y)), op(Extract(7, 0, x), Extract(7, 0, y))) => op(x, y)
    def normalize_extract(arg0, arg1):
        if (
            arg0.decl().name() == "extract"
            and arg0.num_args() == 1
            and arg0.params() == [255, 8]
        ):
            target = arg0.arg(0)  # op(x, y)

            # this form triggers the partial inward-propagation of extracts in simplify()
            # that is, `Extract(7, 0, op(x, y))` => `op(Extract(7, 0, x), Extract(7, 0, y))`, followed by further simplification
            target_equivalent = Concat(Extract(255, 8, target), Extract(7, 0, target))

            given = Concat(arg0, arg1)

            # since target_equivalent and given may not be structurally equal, we compare their fully simplified forms
            if eq(simplify(given), simplify(target_equivalent)):
                # here we have: given == target_equivalent == target
                return target

        return None

    if expr.decl().name() == "concat" and expr.num_args() >= 2:
        new_args = []

        i = 0
        n = expr.num_args()

        # apply normalize_extract for each pair of adjacent arguments
        while i < n - 1:
            arg0 = expr.arg(i)
            arg1 = expr.arg(i + 1)

            arg0_arg1 = normalize_extract(arg0, arg1)

            if arg0_arg1 is None:  # not simplified
                new_args.append(arg0)
                i += 1
            else:  # simplified into a single term
                new_args.append(arg0_arg1)
                i += 2

        # handle the last element
        if i == n - 1:
            new_args.append(expr.arg(i))

        return concat(new_args)

    return expr


def copy_returndata_to_memory(
    returndata: ByteVec, ret_loc: int, ret_size: int, ex: ForwardRef("Exec")
) -> None:
    """
    Copy the return data from an external call to the memory of the caller.

    Args:
        returndata: the return data from the external call
        ret_loc: the location in the memory of the caller to write the return data to
                 (specified by the *CALL instruction)
        ret_size: the size of the return data to write to memory
                  (specified by the *CALL instruction)
        ex: the execution context of the caller

    Note that if the return data is smaller than the requested size,
    only the actual size of the return data is written to memory and the
    rest of the memory is not modified.
    """

    actual_ret_size = len(returndata)
    effective_ret_size = min(ret_size, actual_ret_size)

    if not effective_ret_size:
        return

    # fast path: if the requested ret_size is the actual size of the return data,
    # we can skip the slice (copy) operation and directly write the return data to memory
    data = (
        returndata.slice(0, effective_ret_size)
        if effective_ret_size < actual_ret_size
        else returndata
    )

    ex.st.set_mslice(ret_loc, data)


@dataclass(frozen=True, slots=True, eq=False, order=False)
class Instruction:
    opcode: int
    pc: int = -1
    next_pc: int = -1

    # expected to be a BV256, so that it can be pushed on the stack with no conversion
    operand: BV | None = None

    STOP: ClassVar["Instruction"] = None

    def __str__(self) -> str:
        operand_str = ""
        if self.operand is not None:
            operand_size_bytes = len(self) - 1
            operand_str = f" {hexify(BV(self.operand, size=operand_size_bytes * 8))}"
        return f"{mnemonic(self.opcode)}{operand_str}"

    def __repr__(self) -> str:
        return f"Instruction({mnemonic(self.opcode)}, pc={self.pc}, operand={repr(self.operand)})"

    def __len__(self) -> int:
        return insn_len(self.opcode)


# Initialize the STOP singleton
Instruction.STOP = Instruction(EVM.STOP)


@dataclass(frozen=True, slots=True, eq=False, order=False)
class EventLog:
    """
    Data record produced during the execution of a transaction.
    """

    address: Address
    topics: list[Word]
    data: "Bytes | None"


@dataclass(frozen=True, slots=True, eq=False, order=False)
class StorageWrite:
    address: Address
    slot: Word
    value: Word
    transient: bool


@dataclass(frozen=True, slots=True, eq=False, order=False)
class StorageRead:
    address: Address
    slot: Word
    value: Word
    transient: bool


@dataclass(frozen=True, slots=True, eq=False, order=False)
class Message:
    target: Address
    caller: Address
    origin: Address
    value: Word
    data: ByteVec

    # we outer calls, we expect a virtual call scheme to be provided, either CREATE or CALL
    call_scheme: int

    is_static: bool = False
    gas: Word | None = None

    def is_create(self) -> bool:
        return self.call_scheme in (EVM.CREATE, EVM.CREATE2)

    def calldata_slice(self, start: int, size: int) -> ByteVec:
        """Wrapper around calldata access with a size check."""
        if size > MAX_MEMORY_SIZE:
            raise OutOfGasError(f"calldata read {start=} {size=} > MAX_MEMORY_SIZE")

        return self.data.slice(start=start, stop=start + size)


@dataclass(frozen=False, slots=True, eq=False, order=False)
class CallOutput:
    """
    Data record produced during the execution of a call.
    """

    data: ByteVec | None = None
    accounts_to_delete: set[Address] = field(default_factory=set)
    error: EvmException | HalmosException | None = None
    return_scheme: int | None = None

    # TODO:
    #   - touched_accounts
    # not modeled:
    #   - gas_refund
    #   - gas_left


TraceElement = Union["CallContext", EventLog, StorageRead, StorageWrite]


# TODO: support frozen=True
@dataclass(frozen=False, slots=True, eq=False, order=False)
class CallContext:
    message: Message
    output: CallOutput = field(default_factory=CallOutput)
    depth: int = 1
    trace: list[TraceElement] = field(default_factory=list)
    prank: Prank = field(default_factory=Prank)

    def subcalls(self) -> Iterator["CallContext"]:
        return iter(t for t in self.trace if isinstance(t, CallContext))

    def last_subcall(self) -> Optional["CallContext"]:
        """
        Returns the last subcall or None if there are no subcalls.
        """

        for c in reversed(self.trace):
            if isinstance(c, CallContext):
                return c

        return None

    def logs(self) -> Iterator[EventLog]:
        return iter(t for t in self.trace if isinstance(t, EventLog))

    def is_stuck(self) -> bool:
        """
        When called after execution, this method returns True if the call is stuck,
        i.e. it encountered an internal error and has no output.

        This is meaningless during execution, because the call may not yet have an output
        """
        data, error = self.output.data, self.output.error
        return data is None or isinstance(error, HalmosException)

    def get_stuck_reason(self) -> HalmosException | None:
        """
        Returns the first internal error encountered during the execution of the call.
        """
        if isinstance(self.output.error, HalmosException):
            return self.output.error

        if self.output.data is not None:
            # if this context has output data (including empty bytes), it is not stuck
            return None

        if (last_subcall := self.last_subcall()) is not None:
            return last_subcall.get_stuck_reason()


# TODO: support frozen=True
@dataclass(frozen=True, slots=True, eq=False, order=False)
class State:
    stack: list[Word] = field(default_factory=list)
    memory: ByteVec = field(default_factory=ByteVec)

    def __deepcopy__(self, memo):  # -> State:
        return State(stack=self.stack.copy(), memory=self.memory.copy())

    def dump(self, print_mem=False) -> str:
        if print_mem:
            return f"Stack: {str(list(reversed(self.stack)))}\n{self.str_memory()}"
        else:
            return f"Stack: {str(list(reversed(self.stack)))}"

    def __str__(self) -> str:
        return f"Stack: {str(list(reversed(self.stack)))}\n{self.str_memory()}"

    def str_memory(self) -> str:
        return (
            "Memory:"
            + "".join(
                f"\n- {idx:04x}: {hexify(self.memory.get_word(idx))}"
                for idx in range(0, len(self.memory), 32)
            )
            + "\n"
        )

    def push(self, v: Word) -> None:
        if isinstance(v, BV | Bool):
            self.stack.append(v)
        elif isinstance(v, bool):
            self.stack.append(Bool(v))
        elif isinstance(v, int):
            # TODO: support native types on the stack
            # if not (0 <= v < 2**256):
            #     raise ValueError(v)
            # self.stack.append(v)

            # for now, wrap ints in a BitVec
            # self.stack.append(con(v))
            self.stack.append(BV(v))
        elif isinstance(v, BitVecRef):
            if not (eq(v.sort(), BitVecSort256)):
                raise ValueError(v)
            self.stack.append(BV(v))
        else:
            raise TypeError(f"Cannot push {type(v)} onto the stack")

    def pop(self) -> Word:
        if not self.stack:
            raise StackUnderflowError()
        return self.stack.pop()

    def popi(self) -> BV:
        """The stack can contain BitVecs or Bools -- this function converts Bools to BitVecs"""

        return BV(self.pop(), size=256)

    def peek(self, n: int = 1) -> Word:
        return self.stack[-n]

    def dup(self, n: int) -> None:
        if len(self.stack) < n:
            raise StackUnderflowError()

        self.stack.append(self.stack[-n])

    def swap(self, n: int) -> None:
        if len(self.stack) < n + 1:
            raise StackUnderflowError()

        self.stack[-(n + 1)], self.stack[-1] = self.stack[-1], self.stack[-(n + 1)]

    def mloc(self, subst: dict = None, check_size: bool = True) -> int:
        loc: int = int_of(self.popi(), "symbolic memory offset", subst)
        if check_size and loc > MAX_MEMORY_SIZE:
            raise OutOfGasError(f"memory {loc=} > MAX_MEMORY_SIZE")
        return loc

    def mslice(self, loc: int, size: int) -> ByteVec:
        """Wraps a memory slice read with a size check."""
        if not size:
            return ByteVec()

        stop = loc + size
        if stop > MAX_MEMORY_SIZE:
            raise OutOfGasError(f"memory read {loc=} {size=} > MAX_MEMORY_SIZE")

        return self.memory.slice(start=loc, stop=stop)

    def set_mslice(self, loc: int, data: ByteVec) -> None:
        """Wraps a memory slice write with a size check."""
        size = len(data)

        if not size:
            return

        stop = loc + size
        if stop > MAX_MEMORY_SIZE:
            raise OutOfGasError(f"memory write {loc=} {size=} > MAX_MEMORY_SIZE")

        self.memory.set_slice(start=loc, stop=stop, value=data)

    def ret(self, subst: dict = None) -> ByteVec:
        loc: int = self.mloc(subst)
        size: int = int_of(self.popi(), "symbolic return data size", subst)

        return self.mslice(loc, size)


class Block:
    basefee: BitVecRef
    chainid: BitVecRef
    coinbase: Address
    difficulty: BitVecRef  # prevrandao
    gaslimit: BitVecRef
    number: BitVecRef
    timestamp: BitVecRef

    def __init__(self, **kwargs) -> None:
        self.basefee = kwargs["basefee"]
        self.chainid = kwargs["chainid"]
        self.coinbase = kwargs["coinbase"]
        self.difficulty = kwargs["difficulty"]
        self.gaslimit = kwargs["gaslimit"]
        self.number = kwargs["number"]
        self.timestamp = kwargs["timestamp"]

        assert_address(self.coinbase)


class Contract:
    """Abstraction over contract bytecode. Can include concrete and symbolic elements."""

    _code: ByteVec
    _fastcode: bytes | None
    _insn: list[Instruction]
    _jumpdests: tuple[set] | None

    contract_name: str | None
    filename: str | None

    def __init__(
        self, code: ByteVec | None = None, contract_name=None, filename=None
    ) -> None:
        if not isinstance(code, ByteVec):
            code = ByteVec(code)

        self._code = code
        self._fastcode = None

        # if the bytecode starts with a concrete prefix, we store it separately for fast access
        # (this is a common case, especially for test contracts that deploy other contracts)
        if code.chunks:
            first_chunk = code.chunks[0]
            if isinstance(first_chunk, ConcreteChunk):
                self._fastcode = first_chunk.unwrap()

        # maps pc to decoded instruction (including operand and next_pc)
        self._insn = [None] * len(code)
        self._jumpdests = None

        self.contract_name = contract_name
        self.filename = filename

    def __deepcopy__(self, memo):
        # the class is essentially immutable (the only mutable fields are caches)
        # so we can return the object itself instead of creating a new copy
        return self

    def __get_jumpdests(self):
        # quick scan, does not eagerly decode instructions
        jumpdests = set()
        jumpdests_str = set()
        pc = 0

        # optimistically process fast path first
        for bytecode in (self._fastcode, self._code):
            if not bytecode:
                continue

            N = len(bytecode)
            while pc < N:
                try:
                    opcode = int_of(bytecode[pc])

                    if opcode == EVM.JUMPDEST:
                        jumpdests.add(pc)

                        # a little odd, but let's add the string representation of the pc as well
                        # because it makes jumpi_id cheaper to compute
                        jumpdests_str.add(str(pc))

                    pc = pc + insn_len(opcode)
                except NotConcreteError:
                    break

        return (jumpdests, jumpdests_str)

    def from_hexcode(hexcode: str):
        """Create a contract from a hexcode string, e.g. "aabbccdd" """
        if not isinstance(hexcode, str):
            raise ValueError(hexcode)

        if len(hexcode) % 2 != 0:
            raise ValueError(hexcode)

        if "__" in hexcode:
            warn_code(
                LIBRARY_PLACEHOLDER, "contract hexcode contains library placeholder"
            )

        try:
            bytecode = bytes.fromhex(stripped(hexcode))
            return Contract(ByteVec(bytecode))
        except ValueError as e:
            raise ValueError(f"{e} (hexcode={hexcode})") from e

    def _decode_instruction(self, pc: int) -> Instruction:
        opcode = int_of(self[pc], f"symbolic opcode at pc={pc}")
        length = insn_len(opcode)
        next_pc = pc + length

        if length > 1:
            # TODO: consider slicing lazily
            operand = uint256(self.unwrapped_slice(pc + 1, next_pc))
            return Instruction(opcode, pc=pc, operand=operand, next_pc=next_pc)

        return Instruction(opcode, pc=pc, next_pc=next_pc)

    def decode_instruction(self, pc: int) -> Instruction:
        """decode instruction at pc and cache the result"""

        # Return None if pc is out of bounds
        if pc < 0:
            raise ValueError(f"invalid {pc=}")

        if pc >= len(self._insn):
            return Instruction.STOP

        if (insn := self._insn[pc]) is not None:
            return insn

        insn = self._decode_instruction(pc)
        self._insn[pc] = insn
        return insn

    def next_pc(self, pc) -> int:
        return self.decode_instruction(pc).next_pc

    def slice(self, start, size) -> ByteVec:
        # large start is allowed, but we must check the size
        if size > MAX_MEMORY_SIZE:
            raise OutOfGasError(f"code read {start=} {size=} > MAX_MEMORY_SIZE")

        stop = start + size

        # fast path for offsets in the concrete prefix
        if self._fastcode and stop < len(self._fastcode):
            return ByteVec(self._fastcode[start:stop])

        return self._code.slice(start, stop)

    def unwrapped_slice(self, start, stop) -> BV:
        """
        Returns a BV representing the slice of the bytecode
        """
        # fast path for offsets in the concrete prefix
        if self._fastcode and stop < len(self._fastcode):
            return BV(self._fastcode[start:stop])

        return BV(self._code.slice(start, stop).unwrap())

    def __getitem__(self, key: int) -> Byte:
        """Returns the byte at the given offset."""
        offset = int_of(key, "symbolic index into contract bytecode {offset!r}")

        # fast path for offsets in the concrete prefix
        if self._fastcode and offset < len(self._fastcode):
            return self._fastcode[offset]

        return self._code.get_byte(offset)

    def __len__(self) -> int:
        """Returns the length of the bytecode in bytes."""
        return len(self._code)

    def valid_jump_destinations(self) -> set[int]:
        """Returns the set of valid jump destinations."""
        if self._jumpdests is None:
            self._jumpdests = self.__get_jumpdests()

        return self._jumpdests[0]

    def valid_jump_destinations_str(self) -> set[str]:
        """Returns the set of valid jump destinations as strings."""
        if self._jumpdests is None:
            self._jumpdests = self.__get_jumpdests()

        return self._jumpdests[1]


@dataclass(frozen=True)
class SMTQuery:
    smtlib: str
    assertions: list  # list of assertion ids


@dataclass(frozen=True)
class Concretization:
    """
    Mapping of terms to concrete values, and of symbols to potential candidates.

    A term is mapped to a concrete value when an equality between them is introduced in the path condition.
    These terms can be replaced by their concrete values during execution as needed.
    Note that cyclic substitutions do not occur, as terms are reduced to a ground value rather than another term.

    A symbol may also be associated with multiple concrete value candidates.
    If necessary, the path can later branch for each candidate.

    TODO: Currently, the branching mechanism based on candidates is only applied to calldata with dynamic parameters.
    In the future, it may be used for other purposes.
    """

    # term -> constant
    substitution: dict[BitVecRef, BitVecRef] = field(default_factory=dict)
    # symbol -> set of constants
    candidates: dict[BitVecRef, list[int]] = field(default_factory=dict)

    def process_cond(self, cond):
        if not is_eq(cond):
            return
        left, right = cond.arg(0), cond.arg(1)
        if is_bv_value(right):  # not is_bv_value(left)
            self.substitution[left] = right
        elif is_bv_value(left):  # not is_bv_value(right)
            self.substitution[right] = left

    def process_dyn_params(self, dyn_params):
        for d in dyn_params:
            self.candidates[d.size_symbol] = d.size_choices


class HashableTerm:
    """
    Thin wrapper around BitVecRef, ensuring that __eq__() returns bool instead of BoolRef.

    This allows BitVecRef to be used as dict keys without issues related to generating equality constraints between non-comparable terms.
    """

    def __init__(self, term: BitVecRef):
        self.term = term

    def __eq__(self, other) -> bool:
        """Checks structural equality instead of generating an equality constraint."""
        return self.term.eq(other.term)

    def __hash__(self):
        return self.term.hash()


class Path:
    """
    A Path object represents a prefix of the path currently being executed, where a path is defined by a sequence of branching conditions.
    A path may span internal contract calls and multiple transactions.

    In addition to branching conditions, a Path object also maintains additional constraints over symbolic values, such as implicit assumptions like no hash collisions.

    The `conditions` attribute contains both branching conditions and additional constraints.

    The `solver` attribute is a Z3 Solver object that essentially mirrors the `conditions` attribute.
    The Z3 solver is used to check whether a new branching condition is satisfiable, filtering out infeasible paths.

    For regular tests, `solver` contains all constraints from `conditions`.
    For invariant tests, however, `solver` excludes certain irrelevant constraints from `conditions`.
    Specifically, after executing each transaction, constraints related to state variables are identified and stored in the `sliced` attribute.
    Later, when a new Path object is created extending the previous path, only the `sliced` constraints are considered by the solver. This improves the performance of the solver as it handles fewer constraints.
    """

    solver: Solver
    num_scopes: int

    conditions: dict  # cond -> bool (true if explicit branching conditions)
    concretization: Concretization
    pending: list

    # a condition -> a set of previous conditions that are related to the condition
    related: dict[int, set[int]]
    # a variable -> a set of conditions in which the variable appears
    var_to_conds: dict[any, set[int]]
    # cache for get_var_set()
    term_to_vars: dict
    # constraints related to state variables
    sliced: set[int]

    def __init__(self, solver: Solver):
        self.solver = solver
        self.num_scopes = 0
        self.conditions = {}
        self.concretization = Concretization()
        self.pending = []

        self.related = {}
        self.var_to_conds = defaultdict(set)
        self.term_to_vars = {}
        self.sliced = None

    def _get_related(self, var_set) -> set[int]:
        conds = set()
        for var in var_set:
            conds.update(self.var_to_conds[var])

        result = set(conds)
        for cond in conds:
            result.update(self.related[cond])

        return result

    def get_related(self, cond) -> set[int]:
        return self._get_related(self.get_var_set(cond))

    def slice(self, var_set) -> None:
        if self.sliced is not None:
            raise ValueError("already sliced")

        self.sliced = self._get_related(var_set)

    def __deepcopy__(self, memo):
        raise NotImplementedError("use the branch() method instead of deepcopy()")

    def __str__(self) -> str:
        return "".join(
            [
                f"- {cond}\n"
                for cond in self.conditions
                if self.conditions[cond] and not is_true(cond)
            ]
        )

    def process_dyn_params(self, dyn_params):
        self.concretization.process_dyn_params(dyn_params)

    def to_smt2(self, args) -> SMTQuery:
        # Serialize self.conditions into the SMTLIB format.
        #
        # Each `c` in the conditions can be serialized to an SMTLIB assertion:
        #   `(assert c)`
        #
        # To compute the unsat-core later, a named assertion is needed:
        #   `(assert (! c :named id))` where `id` is the unique id of `c`
        #
        # However, z3.Solver.to_smt2() doesn't serialize into named assertions. Instead,
        # - `Solver.add(c)` is serialized as: `(assert c)`
        # - `Solver.assert_and_track(c, id)` is serialized as: `(assert (=> |id| c))`
        #
        # Thus, named assertions can be generated using `to_smt2()` as follows:
        # - add constraints using `assert_and_track(c, id)` for each c and id,
        # - execute `to_smt2()` to generate implication assertions, `(assert (=> |id| c))`, and
        # - generate named assertions, `(assert (! |id| :named <id>))`, for each id.
        #
        # The first two steps are performed here. The last step is done in `__main__.solve()`.
        #
        # NOTE: although both `to_smt2()` and `sexpr()` can generate SMTLIB assertions,
        #       sexpr()-generated SMTLIB queries are often less efficient to solve than to_smt2().
        #
        # TODO: leverage more efficient serialization by representing constraints in pickle-friendly objects, instead of Z3 objects.

        ids = [str(cond.get_id()) for cond in self.conditions]

        # TODO: investigate whether a separate context is necessary here
        tmp_solver = create_solver(ctx=Context())
        for cond in self.conditions:
            cond_copied = cond.translate(tmp_solver.ctx)
            if args.cache_solver:
                tmp_solver.assert_and_track(cond_copied, str(cond.get_id()))
            else:
                tmp_solver.add(cond_copied)
        # NOTE: Do not use self.solver.to_smt2() even if args.cache_solver is unset, as self.solver may not include all constraints from self.conditions.
        query = tmp_solver.to_smt2()
        tmp_solver.reset()

        query = query.replace("(check-sat)", "")  # see __main__.solve()

        return SMTQuery(query, ids)

    def check(self, cond):
        return self.solver.check(cond)

    def branch(self, cond):
        if len(self.pending) > 0:
            raise ValueError("branching from an inactive path", self)

        # create a new path that shares the same solver instance to minimize memory usage
        # note: sharing the solver instance complicates the use of randomized path exploration approaches, which can be more efficient for quickly finding bugs.
        # currently, a dfs-based path exploration is employed, which is suitable for scenarios where exploring all paths is necessary, e.g., when proving the absence of bugs.
        path = Path(self.solver)

        # print(f"path {id(path)} branched from {id(self)} with condition {cond}")

        # create a new scope within the solver, and save the current scope
        # the solver will roll back to this scope later when the new path is activated
        path.num_scopes = self.solver.num_scopes()

        # import threading
        # is_main_thread = threading.current_thread() == threading.main_thread()
        # print(f"[tid={hex(threading.get_ident())} {is_main_thread=}] pushing solver scope {path.solver.num_scopes()}")
        self.solver.push()

        # shallow copy because existing conditions won't change
        # note: deep copy would be needed later for advanced query optimizations (eg, constant propagation)
        path.conditions = self.conditions.copy()

        path.concretization = deepcopy(self.concretization)

        # store the branching condition aside until the new path is activated.
        path.pending.append(cond)

        # shallow copy because each entry references earlier entries thus remains unchanged later
        path.related = self.related.copy()
        path.var_to_conds = deepcopy(self.var_to_conds)
        # shared across different paths
        path.term_to_vars = self.term_to_vars
        # path.sliced = None

        return path

    def is_activated(self) -> bool:
        return len(self.pending) == 0

    def activate(self):
        if self.solver.num_scopes() < self.num_scopes:
            raise ValueError(
                "invalid num_scopes", self.solver.num_scopes(), self.num_scopes
            )

        self.solver.pop(self.solver.num_scopes() - self.num_scopes)

        self.extend(self.pending, branching=True)
        self.pending = []

<<<<<<< HEAD
    def append(self, cond: BoolRef, branching=False):
=======
    def collect_var_sets(self, hashable: HashableTerm):
        if hashable in self.term_to_vars:
            return

        result = set()

        term = hashable.term

        if is_const(term):
            if is_expr_var(term):
                result.add(term)

        else:
            for child in term.children():
                child = HashableTerm(child)
                self.collect_var_sets(child)
                result.update(self.term_to_vars[child])

        self.term_to_vars[hashable] = result

    def get_var_set(self, term: BitVecRef):
        term = HashableTerm(term)
        self.collect_var_sets(term)
        return self.term_to_vars[term]

    def append(self, cond, branching=False):
>>>>>>> bd08f111
        cond = simplify(cond)

        if is_true(cond):
            return

        if is_false(cond):
            # false shouldn't have been added; raise InfeasiblePath before append() if false
            warn_code(INTERNAL_ERROR, "path.append(false)")

        if cond in self.conditions:
            return

        # determine the index for the new condition
        idx = len(self.conditions)

        self.solver.add(cond)
        self.conditions[cond] = branching
        self.concretization.process_cond(cond)

        # update dependency relation
        var_set = self.get_var_set(cond)
        self.related[idx] = self._get_related(var_set)
        for var in var_set:
            self.var_to_conds[var].add(idx)

    def extend(self, conds, branching=False):
        for cond in conds:
            self.append(cond, branching=branching)

    def extend_path(self, path):
        self.conditions = path.conditions.copy()
        self.concretization = deepcopy(path.concretization)
        self.related = path.related.copy()
        self.var_to_conds = deepcopy(path.var_to_conds)
        self.term_to_vars = path.term_to_vars

        # if the parent path is not sliced, then add all constraints to the solver
        if path.sliced is None:
            for cond in self.conditions:
                self.solver.add(cond)
            return

        # if the parent path is sliced, add only sliced constraints to the solver
        for idx, cond in enumerate(self.conditions):
            if idx in path.sliced:
                self.solver.add(cond)


class StorageData:
    def __init__(self):
        self.symbolic = False
        self._mapping = {}

    def __str__(self):
        return f"{self._mapping}"

    def __getitem__(self, key) -> ArrayRef | BitVecRef:
        return self._mapping[key]

    def __setitem__(self, key, value) -> None:
        self._mapping[key] = value

    def __contains__(self, key) -> bool:
        return key in self._mapping

    def digest(self) -> bytes:
        """
        Computes the xxh3_128 hash of the storage mapping.

        The hash input is constructed by serializing each key-value pair into a byte sequence.
        Keys are encoded as 256-bit integers for GenericStorage, or as arrays of 256-bit integers for SolidityStorage.
        Values, being Z3 objects, are encoded using their unique identifiers (get_id()) as 256-bit integers.
        For simplicity, all numbers are represented as 256-bit integers, regardless of their actual size.
        """
        m = xxhash.xxh3_128()
        # TODO: consider sorting items to ensure the digest is independent of the order of storage updates.
        for key, val in self._mapping.items():
            if isinstance(key, int):  # GenericStorage
                m.update(int.to_bytes(key, length=32))
            else:  # SolidityStorage
                for _k in key:
                    # The first key (slot) is of size 256 bits
                    m.update(int.to_bytes(_k, length=32))
            m.update(int.to_bytes(val.get_id(), length=32))
        return m.digest()


class Exec:  # an execution path
    # network
    code: dict[Address, Contract]
    storage: dict[Address, StorageData]  # address -> { storage slot -> value }
    transient_storage: dict[Address, StorageData]  # for TLOAD and TSTORE
    balance: Any  # address -> balance

    # block
    block: Block

    # tx
    context: CallContext
    callback: Callable | None  # to be called when returning back to parent context

    # vm state
    pgm: Contract | None
    pc: int
    insn: Instruction | None
    st: State  # stack and memory
    jumpis: dict[JumpID, dict[bool, int]]  # for loop detection
    addresses_to_delete: set[Address]

    # path
    path: Path  # path conditions
    alias: dict[Address, Address]  # address aliases

    # internal bookkeeping
    cnts: dict[str, int]  # counters
    sha3s: dict[Word, int]  # sha3 hashes generated
    storages: dict[Any, Any]  # storage updates
    balances: dict[Any, Any]  # balance updates
    known_keys: dict[Any, Any]  # maps address to private key
    known_sigs: dict[Any, Any]  # maps (private_key, digest) to (v, r, s)

    def __init__(self, **kwargs) -> None:
        self.code = kwargs["code"]
        self.storage = kwargs["storage"]
        self.transient_storage = kwargs["transient_storage"]
        self.balance = kwargs["balance"]
        #
        self.block = kwargs["block"]
        #
        self.context = kwargs["context"]
        self.callback = kwargs["callback"]
        #
        self.pgm = kwargs["pgm"]
        self.pc = kwargs.get("pc") or 0

        # pgm can have 0 length, which makes it falsey
        self.insn = (
            self.pgm.decode_instruction(self.pc) if self.pgm is not None else None
        )
        self.st = kwargs["st"]
        self.jumpis = kwargs["jumpis"]
        self.addresses_to_delete = kwargs.get("addresses_to_delete") or set()
        #
        self.path = kwargs["path"]
        self.alias = kwargs["alias"]
        #
        self.cnts = kwargs["cnts"]
        self.sha3s = kwargs["sha3s"]
        self.storages = kwargs["storages"]
        self.balances = kwargs["balances"]
        self.known_keys = kwargs.get("known_keys", {})
        self.known_sigs = kwargs.get("known_sigs", {})

        assert_address(self.origin())
        assert_address(self.caller())
        assert_address(self.this())

    def context_str(self) -> str:
        opcode = self.current_opcode()
        return f"addr={hexify(self.this())} pc={self.pc} insn={mnemonic(opcode)}"

    def reset(self):
        """Resets VM state"""

        self.pc = 0
        self.insn = None
        self.st = State()
        self.context.output = CallOutput()
        self.jumpis = {}

    def halt(
        self,
        data: ByteVec | None,
        error: EvmException | None = None,
    ) -> None:
        output = self.context.output
        if output.data is not None:
            raise HalmosException("output already set")

        if data is not None and not isinstance(data, ByteVec):
            raise HalmosException(f"invalid output data {data}")

        output.data = data
        output.error = error
        output.return_scheme = self.current_opcode()

    def is_halted(self) -> bool:
        return self.context.output.data is not None

    def is_panic_of(self, expected_error_codes: set[int]) -> bool:
        """
        Check if the error is Panic(k) for any k in the given error code set.
        An empty set or None will match any error code.

        Panic(k) is encoded as 36 bytes (4 + 32) consisting of:
            bytes4(keccak256("Panic(uint256)")) + bytes32(k)
        """

        output = self.context.output

        if not isinstance(output.error, Revert):
            return False

        error_data = output.data
        if byte_length(error_data) != 36:
            return False

        error_selector = error_data[0:4].unwrap()
        if error_selector != PANIC_SELECTOR:
            return False

        # match any error code
        if not expected_error_codes:
            return True

        # the argument of Panic is expected to be concrete
        # NOTE: symbolic error code will be silently ignored
        error_code = unbox_int(error_data[4:36].unwrap())
        return error_code in expected_error_codes

    def emit_log(self, log: EventLog):
        self.context.trace.append(log)

    def calldata(self) -> ByteVec:
        message = self.message()
        return ByteVec() if message.is_create() else message.data

    def caller(self):
        return self.message().caller

    def origin(self):
        return self.message().origin

    def callvalue(self):
        return self.message().value

    def this(self):
        return self.message().target

    def message(self):
        return self.context.message

    def current_opcode(self) -> Byte:
        return self.insn.opcode

    def fetch_instruction(self) -> None:
        self.insn = self.pgm.decode_instruction(self.pc)

    def resolve_prank(self, to: Address) -> tuple[Address, Address]:
        # this potentially "consumes" the active prank
        prank_result = self.context.prank.lookup(to)
        caller = self.this() if prank_result.sender is None else prank_result.sender
        origin = self.origin() if prank_result.origin is None else prank_result.origin
        return caller, origin

    def set_code(self, who: Address, code: ByteVec | Contract) -> None:
        """
        Sets the code at a given address.
        """
        assert_bv(who)
        assert_address(who)
        self.code[who] = code if isinstance(code, Contract) else Contract(code)

    def __str__(self) -> str:
        return self.dump()

    def dump(self, print_mem=False) -> str:
        # output = self.context.output.data
        return hexify(
            "".join(
                [
                    f"PC: {self.this()} {self.pc} {mnemonic(self.current_opcode())}\n",
                    self.st.dump(print_mem=print_mem),
                    # f"\nBalance: {self.balance}\n",
                    # "Storage:\n",
                    # "".join(
                    #     map(
                    #         lambda x: f"- {x}: {self.storage[x]}\n",
                    #         self.storage,
                    #     )
                    # ),
                    # "Transient Storage:\n",
                    # "".join(
                    #     map(
                    #         lambda x: f"- {x}: {self.transient_storage[x]}\n",
                    #         self.transient_storage,
                    #     )
                    # ),
                    # f"Path:\n{self.path}",
                    # "Aliases:\n",
                    # "".join([f"- {k}: {v}\n" for k, v in self.alias.items()]),
                    # f"Output: {output.hex() if isinstance(output, bytes) else output}\n",
                    # "Balance updates:\n",
                    # "".join(
                    #     map(
                    #         lambda x: f"- {x}\n",
                    #         sorted(self.balances.items(), key=lambda x: str(x[0])),
                    #     )
                    # ),
                    # "Storage updates:\n",
                    # "".join(
                    #     map(
                    #         lambda x: f"- {x}\n",
                    #         sorted(self.storages.items(), key=lambda x: str(x[0])),
                    #     )
                    # ),
                    # "SHA3 hashes:\n",
                    # "".join(map(lambda x: f"- {self.sha3s[x]}: {x}\n", self.sha3s)),
                ]
            )
        )

    def advance(self, pc: int | None = None) -> None:
        next_pc = pc or self.insn.next_pc

        # updating pc will also trigger an insn fetch
        self.pc = next_pc
        self.insn = self.pgm.decode_instruction(next_pc)

    def quick_custom_check(self, cond: BitVecRef) -> CheckSatResult | None:
        """
        Quick custom checker for specific known patterns.

        This method checks for certain common conditions that can be evaluated
        quickly without invoking the full SMT solver.

        Returns:
            sat if the condition is satisfiable
            unsat if the condition is unsatisfiable
            None if the condition requires full SMT solving
        """
        if is_true(cond):
            return sat

        if is_false(cond):
            return unsat

        # Not(ULE(f_sha3_N(slot), offset + f_sha3_N(slot))), where offset < 2**64
        if match_dynamic_array_overflow_condition(cond):
            return unsat

    def check(self, cond: Any) -> Any:
        cond = simplify(cond)

        # use quick custom checker for common patterns before falling back to SMT solver
        if result := self.quick_custom_check(cond):
            return result

        return self.path.check(cond)

    def select(
        self, array: Any, key: Word, arrays: dict, symbolic: bool = False
    ) -> Word:
        if array in arrays:
            store = arrays[array]
            if store.decl().name() == "store" and store.num_args() == 3:
                base = store.arg(0)
                key0 = store.arg(1)
                val0 = store.arg(2)
                if eq(key, key0):  # structural equality
                    return val0
                if self.check(key == key0) == unsat:  # key != key0
                    return self.select(base, key, arrays, symbolic)
                if self.check(key != key0) == unsat:  # key == key0
                    return val0
        # empty array
        elif not symbolic and re.search(r"^(storage_.+|balance)_00$", str(array)):
            # note: simplifying empty array access might have a negative impact on solver performance
            return ZERO
        return Select(array, key)

    def balance_of(self, addr: Word) -> Word:
        # assert_address(addr)
        addr = uint160(addr).as_z3()
        value = self.select(self.balance, addr, self.balances)

        # generate emptyness axiom for each array index, instead of using quantified formula
        self.path.append(Select(EMPTY_BALANCE, addr) == ZERO)

        # practical assumption on the max balance per account
        self.path.append(ULT(value, con(2**96)))

        return value

    def balance_update(self, addr: Word, value: Word) -> None:
        if not is_bv(addr):
            addr = uint160(addr).as_z3()

        if not is_bv(value):
            value = uint256(value).as_z3()

        assert addr.size() == 160
        assert value.size() == 256

        new_balance_var = Array(
            f"balance_{uid()}_{1+len(self.balances):>02}", BitVecSort160, BitVecSort256
        )
        new_balance = Store(self.balance, addr, value)
        self.path.append(new_balance_var == new_balance)
        self.balance = new_balance_var
        self.balances[new_balance_var] = new_balance

    def sha3(self) -> None:
        loc: int = self.mloc(check_size=False)
        size: int = self.int_of(self.st.pop(), "symbolic SHA3 data size")
        data = self.st.mslice(loc, size).unwrap() if size else b""
        sha3_image = self.sha3_data(data)
        self.st.push(sha3_image)

    def sha3_hash(self, data: Bytes) -> bytes | None:
        """return concrete bytes if the hash can be evaluated, otherwise None"""

        size = byte_length(data)

        if size == 0:
            return EMPTY_KECCAK.to_bytes(32, byteorder="big")

        if isinstance(data, bytes):
            return keccak(data)

        if is_bv_value(data):
            return keccak(bv_value_to_bytes(data))

        if isinstance(data, int):
            # the problem here is that we're not sure about the bit-width of the int
            # this is not supposed to happen, so just log and move on
            debug(f"eval_sha3 received unexpected int value ({data})")

        return None

    def sha3_expr(self, data: Bytes) -> Word:
        """return a symbolic sha3 expression, e.g. f_sha3_256(data)"""

        bitsize = byte_length(data) * 8
        if bitsize == 0:
            return f_sha3_empty

        if isinstance(data, bytes):
            data = bytes_to_bv_value(data)

        fname = f_sha3_name(bitsize)
        f_sha3 = Function(fname, BitVecSorts[bitsize], BitVecSort256)
        return f_sha3(data)

    def sha3_data(self, data: Bytes) -> Word:
        sha3_expr = self.sha3_expr(data)
        sha3_hash = self.sha3_hash(data)

        if sha3_hash is not None:
            self.path.append(sha3_expr == bytes_to_bv_value(sha3_hash))

            # ensure the hash value is within the safe range assumed below
            sha3_hash_int = int.from_bytes(sha3_hash, "big")
            if sha3_hash_int == 0 or sha3_hash_int > 2**256 - 2**64:
                error_msg = f"hash value outside expected range: {sha3_hash.hex()}"
                raise HalmosException(error_msg)

        else:
            # assume hash values are non-zero and sufficiently small to prevent overflow when adding reasonable offsets
            self.path.append(sha3_expr != ZERO)
            self.path.append(ULE(sha3_expr, 2**256 - 2**64))

        # assume no hash collision
        self.assume_sha3_distinct(sha3_expr)

        # handle create2 hash
        size = byte_length(data)
        if size == 85:
            first_byte = unbox_int(ByteVec(data).get_byte(0))
            if isinstance(first_byte, int) and first_byte == 0xFF:
                return con(create2_magic_address + self.sha3s[sha3_expr])
        else:
            return sha3_expr

    def assume_sha3_distinct(self, sha3_expr) -> None:
        # skip if already exist
        if sha3_expr in self.sha3s:
            return

        # add a local axiom for hash injectivity
        #
        # an injectivity axiom for f_sha3_[size](data) can be formulated as:
        # - there exists f_inv_sha3 such that: f_inv_sha3(f_sha3_[size](data)) == (data, size)
        #
        # to avoid using a tuple as the return data type, the above can be re-formulated using seperate functions such that:
        # - f_inv_sha3_data(f_sha3_[size](data)) == data
        # - f_inv_sha3_size(f_sha3_[size](data)) == size
        #
        # this approach results in O(n) constraints, where each constraint is independent from other hashes.

        # injectivity is assumed for the lower 160-bit part, which is used for ethereum addresses
        sha3_expr_core = Extract(159, 0, sha3_expr)

        if eq(sha3_expr, f_sha3_empty):
            self.path.append(f_inv_sha3_size(sha3_expr_core) == ZERO)

        else:
            # sha3_expr is expected to be in the format: `sha3_<input_size>(input_data)`
            input_data = sha3_expr.arg(0)
            input_size = input_data.size()

            f_inv_name = f_inv_sha3_name(input_size)
            f_inv_sha3 = Function(f_inv_name, BitVecSort160, BitVecSorts[input_size])
            self.path.append(f_inv_sha3(sha3_expr_core) == input_data)

            self.path.append(f_inv_sha3_size(sha3_expr_core) == con(input_size))

        self.sha3s[sha3_expr] = len(self.sha3s)

    def new_gas_id(self) -> int:
        self.cnts["gas"] += 1
        return self.cnts["gas"]

    def new_address(self) -> Address:
        self.cnts["address"] += 1
        return con_addr(magic_address + new_address_offset + self.cnts["address"])

    def new_symbol_id(self) -> int:
        self.cnts["symbol"] += 1
        return self.cnts["symbol"]

    def new_call_id(self) -> int:
        self.cnts["call"] += 1
        return self.cnts["call"]

    def returndata(self) -> ByteVec | None:
        """
        Return data from the last executed sub-context or the empty bytes sequence
        """

        last_subcall = self.context.last_subcall()
        if not last_subcall:
            return EMPTY_BYTES

        output = last_subcall.output
        if last_subcall.message.is_create() and not output.error:
            return EMPTY_BYTES

        return output.data

    def returndatasize(self) -> int:
        returndata = self.returndata()
        return len(returndata) if returndata is not None else 0

    def jumpi_id(self) -> JumpID:
        valid_jumpdests = self.pgm.valid_jump_destinations_str()

        # we call `as_string()` on each stack element to avoid the overhead of
        # calling is_bv_val() followed by as_long() on each element
        jumpdest_tokens = tuple(
            token
            for x in self.st.stack
            if (hasattr(x, "as_string") and (token := x.as_string())) in valid_jumpdests
        )

        # no need to create a new string here, we can compare tuples efficiently
        return (self.pc, jumpdest_tokens)

    # deploy libraries and resolve library placeholders in hexcode
    def resolve_libs(self, creation_hexcode, deployed_hexcode, lib_references) -> str:
        if lib_references:
            for lib in lib_references:
                address = self.new_address()

                lib_bytecode = Contract.from_hexcode(lib_references[lib]["hexcode"])
                self.set_code(address, lib_bytecode)

                placeholder = lib_references[lib]["placeholder"]
                hex_address = stripped(hex(address.as_long())).zfill(40)

                creation_hexcode = creation_hexcode.replace(placeholder, hex_address)
                deployed_hexcode = deployed_hexcode.replace(placeholder, hex_address)

        return (creation_hexcode, deployed_hexcode)

    def mloc(self, check_size: bool = True) -> int:
        return self.st.mloc(
            self.path.concretization.substitution, check_size=check_size
        )

    def ret(self) -> ByteVec:
        return self.st.ret(self.path.concretization.substitution)

    def int_of(self, x: Any, err: str = None) -> int:
        return int_of(x, err, self.path.concretization.substitution)

    def path_slice(self):
        """
        Identifies and slices constraints related to state variables.

        Collects state variables from balance, code, and storage; then executes path.slice() with them.
        """
        var_set = self.path.get_var_set(self.balance)

        # the keys of self.code are constant
        for _contract in self.code.values():
            _code = _contract._code
            for _chunk in _code.chunks.values():
                if isinstance(_chunk, SymbolicChunk):
                    var_set = itertools.chain(
                        var_set, self.path.get_var_set(_chunk.data)
                    )

        # the keys of self.storage are constant
        for _storage in self.storage.values():
            # the keys of _storage._mapping are constant
            for _val in _storage._mapping.values():
                var_set = itertools.chain(var_set, self.path.get_var_set(_val))

        self.path.slice(var_set)


class Storage:
    pass


class SolidityStorage(Storage):
    @classmethod
    def mk_storagedata(cls) -> StorageData:
        return StorageData()

    @classmethod
    def empty(cls, addr: BitVecRef, slot: int, keys: tuple) -> ArrayRef:
        num_keys = len(keys)
        size_keys = cls.bitsize(keys)
        return Array(
            # note: uuid is excluded to be deterministic
            f"storage_{id_str(addr)}_{slot}_{num_keys}_{size_keys}_00",
            BitVecSorts[size_keys],
            BitVecSort256,
        )

    @classmethod
    def init(
        cls,
        ex: Exec,
        storage: dict,
        addr: Any,
        slot: int,
        keys: tuple,
        num_keys: int,
        size_keys: int,
    ) -> None:
        """
        Initialize storage[addr].mapping[slot][num_keys][size_keys], if not yet initialized
        - case size_keys == 0: scalar type: initialized with zero or symbolic value
        - case size_keys != 0: mapping type: initialized with empty array or symbolic array
        """
        assert_address(addr)

        storage_addr = storage[addr]

        if (slot, num_keys, size_keys) in storage_addr:
            return

        if size_keys > 0:
            # do not use z3 const array `K(BitVecSort(size_keys), ZERO)` when not ex.symbolic
            # instead use normal smt array, and generate emptyness axiom; see load()
            storage_addr[slot, num_keys, size_keys] = cls.empty(addr, slot, keys)
            return

        # size_keys == 0
        storage_addr[slot, num_keys, size_keys] = (
            BitVec(
                # note: uuid is excluded to be deterministic
                f"storage_{id_str(addr)}_{slot}_{num_keys}_{size_keys}_00",
                BitVecSort256,
            )
            if storage_addr.symbolic
            else ZERO
        )

    @classmethod
    def load(cls, ex: Exec, storage: dict, addr: Any, loc: Word) -> Word:
        (slot, keys, num_keys, size_keys) = cls.get_key_structure(ex, loc)

        cls.init(ex, storage, addr, slot, keys, num_keys, size_keys)

        storage_addr = storage[addr]
        storage_chunk = storage_addr[slot, num_keys, size_keys]

        if num_keys == 0:
            return storage_chunk

        symbolic = storage_addr.symbolic
        concat_keys = concat(keys)

        if not symbolic:
            # generate emptyness axiom for each array index, instead of using quantified formula; see init()
            default_value = Select(cls.empty(addr, slot, keys), concat_keys)
            ex.path.append(default_value == ZERO)

        return ex.select(storage_chunk, concat_keys, ex.storages, symbolic)

    @classmethod
    def store(cls, ex: Exec, storage: dict, addr: Any, loc: Any, val: Any) -> None:
        (slot, keys, num_keys, size_keys) = cls.get_key_structure(ex, loc)

        cls.init(ex, storage, addr, slot, keys, num_keys, size_keys)

        storage_addr = storage[addr]

        if num_keys == 0:
            storage_addr[slot, num_keys, size_keys] = val
            return

        new_storage_var = Array(
            f"storage_{id_str(addr)}_{slot}_{num_keys}_{size_keys}_{uid()}_{1+len(ex.storages):>02}",
            BitVecSorts[size_keys],
            BitVecSort256,
        )
        new_storage = Store(storage_addr[slot, num_keys, size_keys], concat(keys), val)
        ex.path.append(new_storage_var == new_storage)

        storage_addr[slot, num_keys, size_keys] = new_storage_var
        ex.storages[new_storage_var] = new_storage

    @classmethod
    def get_key_structure(cls, ex, loc) -> tuple:
        offsets = cls.decode(loc)
        if not len(offsets) > 0:
            raise ValueError(offsets)

        slot, keys = ex.int_of(offsets[0], "symbolic storage base slot"), offsets[1:]

        num_keys = len(keys)
        size_keys = cls.bitsize(keys)

        return (slot, keys, num_keys, size_keys)

    @classmethod
    def decode(cls, loc: Any) -> Any:
        loc = normalize(loc)
        # m[k] : hash(k.m)
        if loc.decl().name() == f_sha3_512_name:
            args = loc.arg(0)
            offset = simplify(Extract(511, 256, args))
            base = simplify(Extract(255, 0, args))
            return cls.decode(base) + (offset, Z3_ZERO)
        # a[i] : hash(a) + i
        elif loc.decl().name() == f_sha3_256_name:
            base = loc.arg(0)
            return cls.decode(base) + (Z3_ZERO,)
        # m[k] : hash(k.m)  where |k| != 256-bit
        elif is_f_sha3_name(loc.decl().name()):
            sha3_input = normalize(loc.arg(0))
            if sha3_input.decl().name() == "concat" and sha3_input.num_args() == 2:
                offset = simplify(sha3_input.arg(0))
                base = simplify(sha3_input.arg(1))
                if offset.size() != 256 and base.size() == 256:
                    return cls.decode(base) + (offset, Z3_ZERO)
        elif loc.decl().name() == "bvadd":
            #   # when len(args) == 2
            #   arg0 = cls.decode(loc.arg(0))
            #   arg1 = cls.decode(loc.arg(1))
            #   if len(arg0) == 1 and len(arg1) > 1: # i + hash(x)
            #       return arg1[0:-1] + (arg1[-1] + arg0[0],)
            #   elif len(arg0) > 1 and len(arg1) == 1: # hash(x) + i
            #       return arg0[0:-1] + (arg0[-1] + arg1[0],)
            #   elif len(arg0) == 1 and len(arg1) == 1: # i + j
            #       return (arg0[0] + arg1[0],)
            #   else: # hash(x) + hash(y) # ambiguous
            #       raise ValueError(loc)
            # when len(args) >= 2
            args = loc.children()
            if len(args) < 2:
                raise ValueError(loc)
            args = sorted(map(cls.decode, args), key=lambda x: len(x), reverse=True)
            if len(args[1]) > 1:
                # only args[0]'s length >= 1, the others must be 1
                raise ValueError(loc)
            return args[0][0:-1] + (
                reduce(lambda r, x: r + x[0], args[1:], args[0][-1]),
            )
        elif is_bv_value(loc):
            (preimage, delta) = restore_precomputed_hashes(loc.as_long())
            if preimage:  # loc == hash(preimage) + delta
                return (con(preimage), con(delta))
            else:
                return (loc,)

        if is_bv(loc):
            return (loc,)
        else:
            raise ValueError(loc)

    @classmethod
    def bitsize(cls, keys: tuple) -> int:
        size = sum([key.size() for key in keys])
        if len(keys) > 0 and size == 0:
            raise ValueError(keys)
        return size


class GenericStorage(Storage):
    @classmethod
    def mk_storagedata(cls) -> StorageData:
        return StorageData()

    @classmethod
    def empty(cls, addr: BitVecRef, loc: BitVecRef) -> ArrayRef:
        return Array(
            # note: uuid is excluded to be deterministic
            f"storage_{id_str(addr)}_{loc.size()}_00",
            BitVecSorts[loc.size()],
            BitVecSort256,
        )

    @classmethod
    def init(
        cls, ex: Exec, storage: dict, addr: Any, loc: BitVecRef, size_keys: int
    ) -> None:
        """
        Initialize storage[addr].mapping[size_keys], if not yet initialized

        NOTE: unlike SolidityStorage, size_keys > 0 in GenericStorage.
              thus it is of mapping type, and initialized with empty array or symbolic array.
        """
        assert_address(addr)

        storage_addr = storage[addr]

        if size_keys not in storage_addr:
            storage_addr[size_keys] = cls.empty(addr, loc)

    @classmethod
    def load(cls, ex: Exec, storage: dict, addr: Any, loc: Word) -> Word:
        loc = cls.decode(loc)
        size_keys = loc.size()

        cls.init(ex, storage, addr, loc, size_keys)

        storage_addr = storage[addr]
        symbolic = storage_addr.symbolic

        if not symbolic:
            # generate emptyness axiom for each array index, instead of using quantified formula; see init()
            default_value = Select(cls.empty(addr, loc), loc)
            ex.path.append(default_value == ZERO)

        return ex.select(storage_addr[size_keys], loc, ex.storages, symbolic)

    @classmethod
    def store(cls, ex: Exec, storage: dict, addr: Any, loc: Any, val: Any) -> None:
        loc = cls.decode(loc)
        size_keys = loc.size()

        cls.init(ex, storage, addr, loc, size_keys)

        storage_addr = storage[addr]

        new_storage_var = Array(
            f"storage_{id_str(addr)}_{size_keys}_{uid()}_{1+len(ex.storages):>02}",
            BitVecSorts[size_keys],
            BitVecSort256,
        )
        new_storage = Store(storage_addr[size_keys], loc, val)
        ex.path.append(new_storage_var == new_storage)

        storage_addr[size_keys] = new_storage_var
        ex.storages[new_storage_var] = new_storage

    @classmethod
    def decode(cls, loc: Any) -> Any:
        loc = normalize(loc)
        if loc.decl().name() == f_sha3_512_name:  # hash(hi,lo), recursively
            args = loc.arg(0)
            hi = cls.decode(simplify(Extract(511, 256, args)))
            lo = cls.decode(simplify(Extract(255, 0, args)))
            return cls.simple_hash(Concat(hi, lo))
        elif is_f_sha3_name(loc.decl().name()):
            sha3_input = normalize(loc.arg(0))
            if sha3_input.decl().name() == "concat":
                decoded_sha3_input_args = [
                    cls.decode(sha3_input.arg(i)) for i in range(sha3_input.num_args())
                ]
                return cls.simple_hash(concat(decoded_sha3_input_args))
            else:
                return cls.simple_hash(cls.decode(sha3_input))
        elif loc.decl().name() == "bvadd":
            args = loc.children()
            if len(args) < 2:
                raise ValueError(loc)
            return cls.add_all([cls.decode(arg) for arg in args])
        elif is_bv_value(loc):
            (preimage, delta) = restore_precomputed_hashes(loc.as_long())
            if preimage:  # loc == hash(preimage) + delta
                return cls.add_all([cls.simple_hash(con(preimage)), con(delta)])
            else:
                return loc

        if is_bv(loc):
            return loc
        else:
            raise ValueError(loc)

    @classmethod
    def simple_hash(cls, x: BitVecRef) -> BitVecRef:
        # simple injective function for collision-free (though not secure) hash semantics, comprising:
        # - left-shift by 256 bits to ensure sufficient logical domain space
        # - an additional 1-bit for disambiguation (e.g., between map[key] vs array[i][j])
        return simplify(Concat(x, con(0, 257)))

    @classmethod
    def add_all(cls, args: list) -> BitVecRef:
        bitsize = max([x.size() for x in args])
        res = con(0, bitsize)
        for x in args:
            if x.size() < bitsize:
                x = simplify(ZeroExt(bitsize - x.size(), x))
            res += x
        return simplify(res)


SomeStorage = TypeVar("SomeStorage", bound=Storage)


def bitwise(op, x: Word, y: Word) -> Word:
    # only convert to BV if one of the operands is a bool
    if isinstance(x, Bool) and isinstance(y, BV):
        return bitwise(op, BV(x, size=256), y)

    elif isinstance(x, BV) and isinstance(y, Bool):
        return bitwise(op, x, BV(y, size=256))

    # at this point, we expect x and y to be both Bool or both BV

    else:
        if op == EVM.AND:
            return x & y
        elif op == EVM.OR:
            return x | y
        elif op == EVM.XOR:
            return x ^ y
        else:
            raise ValueError(op, x, y)


def b2i(w: BitVecRef | BoolRef) -> BV:
    """
    Convert a boolean or bitvector to a bitvector.
    """

    return BV(w)

    # if is_true(w):
    #     return BV_ONE
    # if is_false(w):
    #     return BV_ZERO
    # if is_bool(w):
    #     return If(w, ONE, ZERO)
    # return w


class HalmosLogs:
    bounded_loops: list[JumpID]

    def __init__(self) -> None:
        self.bounded_loops = []

    def extend(self, logs: "HalmosLogs") -> None:
        self.bounded_loops.extend(logs.bounded_loops)


@dataclass(slots=True, eq=False, order=False)
class Worklist:
    stack: list[Exec] = field(default_factory=list)

    # for status reporting
    completed_paths: int = 0

    def push(self, ex: Exec):
        self.stack.append(ex)

    def pop(self) -> Exec | None:
        try:
            return self.stack.pop()
        except IndexError:
            return None

    def __len__(self) -> int:
        return len(self.stack)


class SEVM:
    options: HalmosConfig
    fun_info: FunctionInfo
    storage_model: type[SomeStorage]
    logs: HalmosLogs
<<<<<<< HEAD
    status: Status
=======
    steps: Steps
>>>>>>> bd08f111

    def __init__(self, options: HalmosConfig, fun_info: FunctionInfo) -> None:
        self.options = options
        self.fun_info = fun_info
        self.logs = HalmosLogs()
<<<<<<< HEAD
        self.status: Status = Status("")
=======
        self.steps: Steps = {}
>>>>>>> bd08f111

        # init storage model
        is_generic = self.options.storage_layout == "generic"
        self.storage_model = GenericStorage if is_generic else SolidityStorage

    def div_xy_y(self, w1: Word, w2: Word) -> Word:
        # return the number of bits required to represent the given value. default = 256
        def bitsize(w: Word) -> int:
            if (
                w.decl().name() == "concat"
                and is_bv_value(w.arg(0))
                and int(str(w.arg(0))) == 0
            ):
                return 256 - w.arg(0).size()
            return 256

        w1 = normalize(w1)

        if w1.decl().name() == "bvmul" and w1.num_args() == 2:
            x = w1.arg(0)
            y = w1.arg(1)
            if eq(w2, x) or eq(w2, y):  # xy/x or xy/y
                size_x = bitsize(x)
                size_y = bitsize(y)
                if size_x + size_y <= 256:
                    if eq(w2, x):  # xy/x == y
                        return y
                    else:  # xy/y == x
                        return x
        return None

    def mk_div(self, ex: Exec, x: Any, y: Any) -> Any:
        term = f_div(x, y)
        ex.path.append(ULE(term, x))  # (x / y) <= x
        return term

    def mk_mod(self, ex: Exec, x: Any, y: Any) -> Any:
        term = f_mod[x.size()](x, y)
        ex.path.append(ULE(term, y))  # (x % y) <= y
        # ex.path.append(Or(y == ZERO, ULT(term, y))) # (x % y) < y if y != 0
        return term

    def arith(self, ex: Exec, op: int, w1: Word, w2: Word) -> Word:
        if op == EVM.ADD:
            return w1.add(w2)

        if op == EVM.SUB:
            return w1.sub(w2)

        if op == EVM.MUL:
            return w1.mul(w2, abstraction=f_mul[w1.size])

        if op == EVM.DIV:
            # TODO: div_xy_y

            term = w1.div(w2, abstraction=f_div)
            if term.is_symbolic:
                ex.path.append(ULE(term.as_z3(), w1.as_z3()))  # (x / y) <= x
            return term

        if op == EVM.MOD:
            term = w1.mod(w2, abstraction=f_mod[w1.size])
            if term.is_symbolic:
                # (x % y) <= y
                # not ULT, because y could be 0 and x % 0 = 0
                ex.path.append(ULE(term.as_z3(), w2.as_z3()))
            return term

        if op == EVM.SDIV:
            return w1.sdiv(w2, abstraction=f_sdiv)

        if op == EVM.SMOD:
            return w1.smod(w2, abstraction=f_smod)

        if op == EVM.EXP:
            return w1.exp(
                w2,
                exp_abstraction=f_exp,
                mul_abstraction=f_mul[w1.size],
                smt_exp_by_const=self.options.smt_exp_by_const,
            )

        raise ValueError(op)

    def mk_storagedata(self) -> StorageData:
        return self.storage_model.mk_storagedata()

    def fresh_transient_storage(self, ex: Exec) -> dict:
        return {addr: self.mk_storagedata() for addr in ex.transient_storage}

    def sload(self, ex: Exec, addr: Any, loc: Word, transient: bool = False) -> Word:
        addr = z3_bv(addr)
        loc = z3_bv(loc)

        storage = ex.transient_storage if transient else ex.storage

        val = self.storage_model.load(ex, storage, addr, loc)

        ex.context.trace.append(StorageRead(addr, loc, val, transient))
        return val

    def sstore(
        self, ex: Exec, addr: Any, loc: Any, val: Any, transient: bool = False
    ) -> None:
        addr = z3_bv(addr)
        loc = z3_bv(loc)
        val = z3_bv(val)

        storage = ex.transient_storage if transient else ex.storage

        ex.context.trace.append(StorageWrite(addr, loc, val, transient))

        if ex.message().is_static:
            raise WriteInStaticContext(ex.context_str())

        if is_bool(val):
            val = If(val, ONE, ZERO)

        self.storage_model.store(ex, storage, addr, loc, val)

    def resolve_address_alias(
        self, ex: Exec, target: Address, stack, allow_branching=True
    ) -> Address:
        # TODO: avoid the extra wrapping/unwrapping
        if isinstance(target, BV):
            target = target.as_z3()

        assert_bv(target)
        assert target.size() == 160

        if target in ex.code:
            return target

        debug_once(
            f"Address {hexify(target)} not in: [{', '.join([hexify(addr) for addr in ex.code])}]"
        )

        if is_bv_value(target):
            debug_once(f"Empty address: {hexify(target)}")
            return None

        if target in ex.alias:
            return ex.alias[target]  # may return None

        potential_aliases = []
        for addr in ex.code:
            # exclude the test contract from alias candidates
            if addr == FOUNDRY_TEST:
                continue
            alias_cond = target == addr
            if ex.check(alias_cond) != unsat:
                debug_once(
                    f"Potential address alias: {hexify(addr)} for {hexify(target)}"
                )
                potential_aliases.append((addr, alias_cond))

        emptyness_cond = And([target != addr for addr in ex.code])
        if ex.check(emptyness_cond) != unsat:
            debug_once(f"Potential empty address: {hexify(target)}")
            potential_aliases.append((None, emptyness_cond))

        if not potential_aliases:
            raise InfeasiblePath("resolve_address_alias: no potential aliases")

        head, *tail = potential_aliases

        if not allow_branching and tail:
            raise HalmosException(f"multiple aliases exist: {hexify(target)}")

        for addr, cond in tail:
            new_ex = self.create_branch(ex, cond, ex.pc)
            new_ex.alias[target] = addr
            stack.push(new_ex)

        addr, cond = head
        ex.path.append(cond, branching=True)
        ex.alias[target] = addr
        return addr

    def transfer_value(
        self,
        ex: Exec,
        caller: Address,
        to: Address,
        value: Word,
        condition: BoolRef | None = None,
    ) -> None:
        # no-op if value is zero
        if value.is_concrete and value.value == 0:
            return

        caller_balance: BitVecRef = ex.balance_of(caller)
        to_balance: BitVecRef = ex.balance_of(to)

        # assume balance is enough; otherwise ignore this path
        # note: evm requires enough balance even for self-transfer
        balance_cond = simplify(UGE(caller_balance, value.as_z3()))
        if is_false(balance_cond):
            raise InfeasiblePath("transfer_value: balance is not enough")

        ex.path.append(balance_cond)

        # conditional transfer
        if condition is not None:
            value = If(condition, value, Z3_ZERO)

        ex.balance_update(caller, BV(caller_balance).sub(value))
        ex.balance_update(to, BV(to_balance).add(value))

    def call(
        self,
        ex: Exec,
        op: int,
        to_alias: Address,
        stack: Worklist,
    ) -> None:
        # `to`: the original (symbolic) target address
        # `to_alias`: a (concrete) alias of the target considered in this path.
        #            it could be None, indicating a non-existent address.

        ex.st.pop()  # gas

        to: BV = uint160(ex.st.pop())
        fund: BV = ZERO if op in [EVM.STATICCALL, EVM.DELEGATECALL] else ex.st.pop()

        arg_loc: int = ex.mloc(check_size=False)
        arg_size: int = ex.int_of(ex.st.pop(), "symbolic CALL input data size")

        ret_loc: int = ex.mloc(check_size=False)
        ret_size: int = ex.int_of(ex.st.pop(), "symbolic CALL return data size")

        if not arg_size >= 0:
            raise ValueError(arg_size)

        if not ret_size >= 0:
            raise ValueError(ret_size)

        pranked_caller, pranked_origin = ex.resolve_prank(to)
        arg = ex.st.mslice(arg_loc, arg_size)

        def send_callvalue(condition: BoolRef | None = None) -> None:
            # no balance update for CALLCODE which transfers to itself
            if op == EVM.CALL:
                # TODO: revert if context is static
                # NOTE: we cannot use `to_alias` here because it could be None
                self.transfer_value(ex, pranked_caller, to, fund, condition)

        def call_known(to: Address) -> None:
            # backup current state
            orig_code = ex.code.copy()
            orig_storage = deepcopy(ex.storage)
            orig_transient_storage = deepcopy(ex.transient_storage)
            orig_balance = ex.balance

            # transfer msg.value
            send_callvalue()

            message = Message(
                target=to if op in [EVM.CALL, EVM.STATICCALL] else ex.this(),
                caller=pranked_caller if op != EVM.DELEGATECALL else ex.caller(),
                origin=pranked_origin,
                value=fund if op != EVM.DELEGATECALL else ex.callvalue(),
                data=arg,
                is_static=(ex.context.message.is_static or op == EVM.STATICCALL),
                call_scheme=op,
            )

            def callback(new_ex: Exec, stack):
                # continue execution in the context of the parent
                # pessimistic copy because the subcall results may diverge
                subcall = new_ex.context

                # restore context
                new_ex.context = deepcopy(ex.context)
                new_ex.context.trace.append(subcall)
                new_ex.callback = ex.callback

                if subcall.is_stuck():
                    # internal errors abort the current path,
                    # so we don't need to add it to the worklist
                    stack.completed_paths += 1
                    yield new_ex
                    return

                # restore vm state
                new_ex.pgm = ex.pgm
                new_ex.pc = ex.pc
                new_ex.insn = ex.insn
                new_ex.st = deepcopy(ex.st)
                new_ex.jumpis = deepcopy(ex.jumpis)

                returndata = subcall.output.data
                copy_returndata_to_memory(returndata, ret_loc, ret_size, new_ex)

                # set status code on the stack
                subcall_success = subcall.output.error is None
                new_ex.st.push(ONE if subcall_success else ZERO)

                if not subcall_success:
                    # revert network states
                    new_ex.code = orig_code.copy()
                    new_ex.storage = deepcopy(orig_storage)
                    new_ex.transient_storage = deepcopy(orig_transient_storage)
                    new_ex.balance = orig_balance

                # add to worklist even if it reverted during the external call
                new_ex.advance()
                stack.push(new_ex)

            sub_ex = Exec(
                code=ex.code,
                storage=ex.storage,
                transient_storage=ex.transient_storage,
                balance=ex.balance,
                #
                block=ex.block,
                #
                context=CallContext(message=message, depth=ex.context.depth + 1),
                callback=callback,
                #
                pgm=ex.code[to],
                pc=0,
                st=State(),
                jumpis={},
                #
                path=ex.path,
                alias=ex.alias,
                #
                cnts=ex.cnts,
                sha3s=ex.sha3s,
                storages=ex.storages,
                balances=ex.balances,
                known_keys=ex.known_keys,
                known_sigs=ex.known_sigs,
            )

            stack.push(sub_ex)

        def call_unknown() -> None:
            # ecrecover
            if to == ECRECOVER_PRECOMPILE:
                # TODO: explicitly return empty data in case of an error
                # TODO: validate input and fork on error?
                # - v in [27, 28]
                # - r, s in [1, secp256k1n)

                # call never fails, errors result in empty returndata
                exit_code = ONE

                # wrapping guarantees that the arguments are bitvecs
                digest = uint256(extract_bytes(arg, 0, 32)).as_z3()
                v = uint8(extract_bytes(arg, 32, 32)).as_z3()
                r = uint256(extract_bytes(arg, 64, 32)).as_z3()
                s = uint256(extract_bytes(arg, 96, 32)).as_z3()

                # TODO: empty returndata in error
                ret = ByteVec(uint256(f_ecrecover(digest, v, r, s)))

            elif to == SHA256_PRECOMPILE:
                exit_code = ONE
                f_sha256 = Function(
                    f"f_sha256_{arg_size}", BitVecSorts[arg_size], BitVecSort256
                )

                unwrapped = arg.unwrap()
                wrapped = (
                    unwrapped if is_bv(unwrapped) else bytes_to_bv_value(unwrapped)
                )
                ret = ByteVec(f_sha256(wrapped))

            elif to == RIPEMD160_PRECOMPILE:
                exit_code = ONE
                f_ripemd160 = Function(
                    f"f_ripemd160_{arg_size}", BitVecSorts[arg_size], BitVecSort160
                )

                unwrapped = arg.unwrap()
                wrapped = (
                    unwrapped if is_bv(unwrapped) else bytes_to_bv_value(unwrapped)
                )
                ret = ByteVec(uint256(f_ripemd160(wrapped)))

            elif to == IDENTITY_PRECOMPILE:
                exit_code = ONE
                ret = arg

            elif to == MODEXP_PRECOMPILE:
                exit_code = ONE
                modulus_size = ex.int_of(extract_bytes(arg, 64, 32))
                f_modexp = Function(
                    f"f_modexp_{arg_size}_{modulus_size}",
                    BitVecSorts[arg_size],
                    BitVecSorts[modulus_size],
                )

                unwrapped = arg.unwrap()
                wrapped = (
                    unwrapped if is_bv(unwrapped) else bytes_to_bv_value(unwrapped)
                )
                ret = ByteVec(f_modexp(wrapped))

            elif to == ECADD_PRECOMPILE:
                exit_code = ONE
                f_ecadd = Function("f_ecadd", BitVecSorts[1024], BitVecSorts[512])

                unwrapped = arg.unwrap()
                wrapped = (
                    unwrapped if is_bv(unwrapped) else bytes_to_bv_value(unwrapped)
                )
                ret = ByteVec(f_ecadd(wrapped))

            elif to == ECMUL_PRECOMPILE:
                exit_code = ONE
                f_ecmul = Function("f_ecmul", BitVecSorts[768], BitVecSorts[512])

                unwrapped = arg.unwrap()
                wrapped = (
                    unwrapped if is_bv(unwrapped) else bytes_to_bv_value(unwrapped)
                )
                ret = ByteVec(f_ecmul(wrapped))

            # ecpairing
            elif to == ECPAIRING_PRECOMPILE:
                exit_code = ONE
                f_ecpairing = Function("f_ecpairing", BitVecSorts[1536], BitVecSorts[1])

                unwrapped = arg.unwrap()
                wrapped = (
                    unwrapped if is_bv(unwrapped) else bytes_to_bv_value(unwrapped)
                )
                ret = ByteVec(uint256(f_ecpairing(wrapped)))

            # blake2f
            elif to == BLAKE2F_PRECOMPILE:
                exit_code = ONE
                f_blake2f = Function("f_blake2f", BitVecSorts[1704], BitVecSorts[512])

                unwrapped = arg.unwrap()
                wrapped = (
                    unwrapped if is_bv(unwrapped) else bytes_to_bv_value(unwrapped)
                )
                ret = ByteVec(f_blake2f(wrapped))

            elif to == POINT_EVALUATION_PRECOMPILE:
                exit_code = ONE
                f_point_evaluation = Function(
                    "f_point_evaluation", BitVecSorts[1544], BitVecSorts[512]
                )

                unwrapped = arg.unwrap()
                wrapped = (
                    unwrapped if is_bv(unwrapped) else bytes_to_bv_value(unwrapped)
                )
                ret = ByteVec(f_point_evaluation(wrapped))

            # halmos cheat code
            elif to == halmos_cheat_code.address:
                exit_code = ONE
                ret = halmos_cheat_code.handle(self, ex, arg, stack)

            # vm cheat code
            elif to == hevm_cheat_code.address:
                exit_code = ONE
                ret = hevm_cheat_code.handle(self, ex, arg, stack)

            # console
            elif to == console.address:
                exit_code = ONE
                console.handle(ex, arg)
                ret = ByteVec()

            # non-existing contracts
            else:
                # in evm, calls to non-existing contracts always succeed with empty returndata
                # TODO: exitcode should be 0 when balance is not enough for callvalue
                exit_code = ONE
                ret = ByteVec()

            # push exit code
            if exit_code.is_concrete:
                ex.st.push(exit_code)

                # transfer msg.value
                if exit_code.value != 0:
                    send_callvalue()
            else:
                exit_code_var = BitVec(
                    f"call_exit_code_{uid()}_{ex.new_call_id():>02}", BitVecSort256
                )
                ex.path.append(exit_code_var == exit_code)
                ex.st.push(BV(exit_code_var))

                # transfer msg.value
                send_callvalue(exit_code_var != ZERO)

            ret_lst = ret if isinstance(ret, list) else [ret]

            last_idx = len(ret_lst) - 1
            for idx, ret_ in enumerate(ret_lst):
                if not isinstance(ret_, ByteVec):
                    raise HalmosException(f"Invalid return value: {ret_}")

                new_ex = (
                    self.create_branch(ex, BoolVal(True), ex.pc)
                    if idx < last_idx
                    else ex
                )

                copy_returndata_to_memory(ret_, ret_loc, ret_size, new_ex)

                new_ex.context.trace.append(
                    CallContext(
                        # TODO: refactor this message to be shared with call_known()
                        message=Message(
                            target=to,
                            caller=pranked_caller,
                            origin=pranked_origin,
                            value=fund,
                            data=new_ex.st.mslice(arg_loc, arg_size),
                            call_scheme=op,
                        ),
                        output=CallOutput(
                            data=ret_,
                            error=None,
                        ),
                        depth=new_ex.context.depth + 1,
                    )
                )

                new_ex.advance()
                stack.push(new_ex)

        # precompiles or cheatcodes
        if (
            # precompile
            (to.is_concrete and int(to) in range(1, 11))
            # cheatcode calls
            or to in CHEATCODE_ADDRESSES
            # non-existing contract call
            or to_alias is None
        ):
            call_unknown()
            return

        call_known(to_alias)

    def create(
        self,
        ex: Exec,
        op: int,
        stack: Worklist,
    ) -> None:
        if ex.message().is_static:
            raise WriteInStaticContext(ex.context_str())

        value: Word = ex.st.pop()
        loc: int = ex.int_of(ex.st.pop(), "symbolic CREATE offset")
        size: int = ex.int_of(ex.st.pop(), "symbolic CREATE size")

        if op == EVM.CREATE2:
            salt = ex.st.pop()

        # check if there is an active prank
        pranked_caller, pranked_origin = ex.resolve_prank(con_addr(0))

        # contract creation code
        create_hexcode = ex.st.mslice(loc, size)
        create_code = Contract(create_hexcode)

        # new account address
        if op == EVM.CREATE:
            new_addr = ex.new_address()
        elif op == EVM.CREATE2:  # EVM.CREATE2
            # create_hexcode must be z3 expression to be passed into sha3_data
            create_hexcode = create_hexcode.unwrap()

            if is_bv(create_hexcode):
                create_hexcode = simplify(create_hexcode)
            else:
                create_hexcode = bytes_to_bv_value(create_hexcode)

            code_hash = ex.sha3_data(create_hexcode)
            hash_data = simplify(
                Concat(
                    con(0xFF, 8),
                    uint160(pranked_caller).as_z3(),
                    salt.as_z3(),
                    code_hash,
                )
            )
            new_addr = uint160(ex.sha3_data(hash_data)).as_z3()
        else:
            raise HalmosException(f"Unknown CREATE opcode: {op}")

        message = Message(
            target=new_addr,
            caller=pranked_caller,
            origin=pranked_origin,
            value=value,
            data=create_hexcode,
            is_static=False,
            call_scheme=op,
        )

        if new_addr in ex.code:
            # address conflicts don't revert, they push 0 on the stack and continue
            ex.st.push(ZERO)
            ex.advance()

            # add a virtual subcontext to the trace for debugging purposes
            subcall = CallContext(message=message, depth=ex.context.depth + 1)
            subcall.output.data = ByteVec()
            subcall.output.error = AddressCollision()
            ex.context.trace.append(subcall)

            stack.push(ex)
            return

        for addr in ex.code:
            ex.path.append(new_addr != addr)  # ensure new address is fresh

        # backup current state
        orig_code = ex.code.copy()
        orig_storage = deepcopy(ex.storage)
        orig_transient_storage = deepcopy(ex.transient_storage)
        orig_balance = ex.balance

        # setup new account
        ex.set_code(new_addr, Contract(b""))  # existing code must be empty

        # existing storage may not be empty and reset here
        ex.storage[new_addr] = self.mk_storagedata()
        ex.transient_storage[new_addr] = self.mk_storagedata()

        # transfer value
        self.transfer_value(ex, pranked_caller, new_addr, value)

        def callback(new_ex: Exec, stack):
            subcall = new_ex.context

            # continue execution in the context of the parent
            # pessimistic copy because the subcall results may diverge
            new_ex.context = deepcopy(ex.context)
            new_ex.context.trace.append(subcall)
            new_ex.callback = ex.callback

            # restore vm state
            new_ex.pgm = ex.pgm
            new_ex.pc = ex.pc
            new_ex.insn = ex.insn
            new_ex.st = deepcopy(ex.st)
            new_ex.jumpis = deepcopy(ex.jumpis)

            if subcall.is_stuck():
                # internal errors abort the current path,
                stack.completed_paths += 1
                yield new_ex
                return

            elif subcall.output.error is None:
                deployed_bytecode = subcall.output.data

                # retrieve contract name
                (contract_name, filename) = BuildOut().get_by_code(deployed_bytecode)

                # new contract code, will revert if data is None
                new_code = Contract(deployed_bytecode, contract_name, filename)
                new_ex.set_code(new_addr, new_code)

                # push new address to stack
                new_ex.st.push(uint256(new_addr))

            else:
                # creation failed
                new_ex.st.push(0)

                # revert network states
                new_ex.code = orig_code.copy()
                new_ex.storage = deepcopy(orig_storage)
                new_ex.transient_storage = deepcopy(orig_transient_storage)
                new_ex.balance = orig_balance

            # add to worklist
            new_ex.advance()
            stack.push(new_ex)

        sub_ex = Exec(
            code=ex.code,
            storage=ex.storage,
            transient_storage=ex.transient_storage,
            balance=ex.balance,
            #
            block=ex.block,
            #
            context=CallContext(message=message, depth=ex.context.depth + 1),
            callback=callback,
            #
            pgm=create_code,
            pc=0,
            st=State(),
            jumpis={},
            #
            path=ex.path,
            alias=ex.alias,
            #
            cnts=ex.cnts,
            sha3s=ex.sha3s,
            storages=ex.storages,
            balances=ex.balances,
            known_keys=ex.known_keys,
            known_sigs=ex.known_sigs,
        )

        stack.push(sub_ex)

    def jumpi(
        self,
        ex: Exec,
        stack: Worklist,
    ) -> None:
        target: int = ex.int_of(ex.st.pop(), "symbolic JUMPI target")
        cond = Bool(ex.st.pop())

        if cond.is_true:
            ex.advance(pc=target)
            stack.push(ex)
            return

        if cond.is_false:
            ex.advance()
            stack.push(ex)
            return

        cond_true = simplify(cond.as_z3())
        cond_false = simplify(cond.neg().as_z3())

        potential_true: bool = ex.check(cond_true) != unsat
        potential_false: bool = ex.check(cond_false) != unsat

        # note: both may be false if the previous path condition was considered unknown but turns out to be unsat later

        follow_true = False
        follow_false = False

        jid = ex.jumpi_id()
        visited = ex.jumpis.get(jid, {True: 0, False: 0})

        if potential_true and potential_false:
            # for loop unrolling
            follow_true = visited[True] < self.options.loop
            follow_false = visited[False] < self.options.loop
            if not (follow_true and follow_false):
                self.logs.bounded_loops.append(jid)

                # rendering ex.path to string can be expensive, so only do it if debug is enabled
                if self.options.debug:
                    debug(
                        f"\nloop id: {jid}\n"
                        f"loop condition: {cond}\n"
                        f"calldata: {ex.calldata()}\n"
                        f"path condition:\n{ex.path}\n"
                    )
        else:
            # for constant-bounded loops
            follow_true = potential_true
            follow_false = potential_false

        new_ex_true = None
        new_ex_false = None

        if follow_true:
            if follow_false:
                new_ex_true = self.create_branch(ex, cond_true, target)
            else:
                new_ex_true = ex
                new_ex_true.path.append(cond_true, branching=True)
                new_ex_true.advance(pc=target)

        if follow_false:
            new_ex_false = ex
            new_ex_false.path.append(cond_false, branching=True)
            new_ex_false.advance()

        if new_ex_true:
            if potential_true and potential_false:
                new_ex_true.jumpis[jid] = {
                    True: visited[True] + 1,
                    False: visited[False],
                }
            stack.push(new_ex_true)

        if new_ex_false:
            if potential_true and potential_false:
                new_ex_false.jumpis[jid] = {
                    True: visited[True],
                    False: visited[False] + 1,
                }
            stack.push(new_ex_false)

    def jump(self, ex: Exec, stack: Worklist) -> None:
        dst = ex.st.popi()

        # if dst is concrete, just jump
        if dst.is_concrete:
            ex.advance(pc=dst.value)
            stack.push(ex)

        # otherwise, create a new execution for feasible targets
        elif self.options.symbolic_jump:
            for target in ex.pgm.valid_jump_destinations():
                target_reachable = simplify(dst.as_z3() == target)
                if ex.check(target_reachable) != unsat:  # jump
                    new_ex = self.create_branch(ex, target_reachable, target)
                    stack.push(new_ex)
        else:
            raise NotConcreteError(f"symbolic JUMP target: {dst}")

    def create_branch(self, ex: Exec, cond: BitVecRef, target: int) -> Exec:
        new_path = ex.path.branch(cond)
        new_ex = Exec(
            code=ex.code.copy(),  # shallow copy for potential new contract creation; existing code doesn't change
            storage=deepcopy(ex.storage),
            transient_storage=deepcopy(ex.transient_storage),
            balance=ex.balance,
            #
            block=deepcopy(ex.block),
            #
            context=deepcopy(ex.context),
            callback=ex.callback,
            #
            pgm=ex.pgm,
            pc=target,
            st=deepcopy(ex.st),
            jumpis=deepcopy(ex.jumpis),
            #
            path=new_path,
            alias=ex.alias.copy(),
            #
            cnts=deepcopy(ex.cnts),
            sha3s=ex.sha3s.copy(),
            storages=ex.storages.copy(),
            balances=ex.balances.copy(),
            known_keys=ex.known_keys,  # pass by reference, not need to copy
            known_sigs=ex.known_sigs,  # pass by reference, not need to copy
        )
        return new_ex

    def calldataload(
        self,
        ex: Exec,
        stack: Worklist,
    ) -> None:
        """
        Handle generalized calldata encoding. (See calldata.encode for more details on generalized encoding.)

        If the loaded value is a symbol, it may represent a size symbol for dynamic parameters, and can be resolved as follows:
        - If the symbol is already constrained to a concrete value in the current path condition, it is replaced by that value.
        - If the symbol is associated with candidate values, the current path is branched over these candidates.
        """

        offset: int = ex.int_of(ex.st.pop(), "symbolic CALLDATALOAD offset")
        loaded = ex.calldata().get_word(offset)

        if is_expr_var(loaded):
            concrete_loaded = ex.path.concretization.substitution.get(loaded)

            if concrete_loaded is not None:  # could be zero
                loaded = concrete_loaded

            elif loaded in ex.path.concretization.candidates:
                debug_once(
                    f"Concretize: {loaded} over {ex.path.concretization.candidates[loaded]}"
                )

                for candidate in ex.path.concretization.candidates[loaded]:
                    new_ex = self.create_branch(ex, loaded == candidate, ex.pc)
                    new_ex.st.push(candidate)
                    new_ex.advance()
                    stack.push(new_ex)
                return

        ex.st.push(loaded)
        ex.advance()
        stack.push(ex)

    def sym_byte_of(self, idx: BitVecRef, w: BitVecRef) -> BitVecRef:
        """generate symbolic BYTE opcode result using 32 nested ite"""

        def gen_nested_ite(curr: int) -> BitVecRef:
            if curr < 32:
                return If(
                    idx == con(curr),
                    Extract((31 - curr) * 8 + 7, (31 - curr) * 8, w),
                    gen_nested_ite(curr + 1),
                )
            else:
                return con(0, 8)

        # If(idx == 0, Extract(255, 248, w), If(idx == 1, Extract(247, 240, w), ..., If(idx == 31, Extract(7, 0, w), 0)...))
        return ZeroExt(248, gen_nested_ite(0))

    def run_message(self, pre_ex: Exec, message: Message, path: Path) -> Iterator[Exec]:
        """
        Executes the given transaction from the given input state.

        Note: As this involves executing a new transaction, the transient storage is reset to empty instead of being inherited from the input state.
        """
        ex0 = Exec(
            code=pre_ex.code.copy(),  # shallow copy
            storage=deepcopy(pre_ex.storage),
            transient_storage=self.fresh_transient_storage(pre_ex),  # empty
            balance=pre_ex.balance,
            #
            block=deepcopy(pre_ex.block),
            #
            context=CallContext(message=message),
            callback=None,
            #
            pgm=pre_ex.code[message.target],
            pc=0,
            st=State(),
            jumpis={},
            #
            path=path,
            alias=pre_ex.alias.copy(),
            #
            cnts=deepcopy(pre_ex.cnts),
            sha3s=pre_ex.sha3s.copy(),
            storages=pre_ex.storages.copy(),
            balances=pre_ex.balances.copy(),
        )
        yield from self.run(ex0)

    def run(self, ex0: Exec) -> Iterator[Exec]:
        stack: Worklist = Worklist()
        stack.push(ex0)

        def finalize(ex: Exec):
            # if it's at the top-level, there is no callback; yield the current execution state
            if ex.callback is None:
                stack.completed_paths += 1
                yield ex

            # otherwise, execute the callback to return to the parent execution context
            # note: `yield from` is used as the callback may yield the current execution state that got stuck
            else:
                yield from ex.callback(ex, stack)

        # cache config options out of the hot loop
        no_status = self.options.no_status
        max_depth = self.options.depth
        print_steps = self.options.print_steps
        print_mem = self.options.print_mem
        start_time = timer()

        step_id = 0

        # make sure the initial instruction has been fetched
        if not ex0.insn:
            ex0.fetch_instruction()

        # not strictly necessary, but helps type checking
        ex: Exec | None = None

        while (ex := stack.pop()) is not None:
            try:
                step_id += 1

                # display progress
                if not no_status and step_id % PULSE_INTERVAL == 0:
                    elapsed = timer() - start_time
                    speed = step_id / elapsed

                    # hh:mm:ss
                    elapsed_fmt = timedelta(seconds=int(elapsed))

                    progress_status.update(
                        f"[{elapsed_fmt}] {speed:.0f} ops/s"
                        f" | completed paths: {stack.completed_paths}"
                        f" | outstanding paths: {len(stack)}"
                    )

                if not ex.path.is_activated():
                    ex.path.activate()

                # PathEndingException may not be immediately raised; it could be delayed until it comes out of the worklist
                # see the assert cheatcode hanlder logic for the delayed case
                if isinstance(ex.context.output.error, PathEndingException):
                    raise ex.context.output.error

                if ex.context.depth > MAX_CALL_DEPTH:
                    raise MessageDepthLimitError(ex.context)

                insn: Instruction = ex.insn
                opcode: int = insn.opcode

                if max_depth and step_id > max_depth:
                    warn(
                        f"{self.fun_info.sig}: incomplete execution due to the specified limit: --depth {max_depth}",
                        allow_duplicate=False,
                    )
                    continue

                if print_steps:
                    print(ex.dump(print_mem=print_mem))

                if opcode in [EVM.STOP, EVM.INVALID, EVM.REVERT, EVM.RETURN]:
                    if opcode == EVM.STOP:
                        ex.halt(data=ByteVec())

                    elif opcode == EVM.INVALID:
                        ex.halt(
                            data=ByteVec(),
                            error=InvalidOpcode(opcode),
                        )

                    elif opcode == EVM.REVERT:
                        ex.halt(data=ex.ret(), error=Revert())

                    elif opcode == EVM.RETURN:
                        ex.halt(data=ex.ret())

                    else:
                        raise ValueError(opcode)

                    yield from finalize(ex)
                    continue

                elif opcode == EVM.JUMPI:
                    self.jumpi(ex, stack)
                    continue

                elif opcode == EVM.JUMP:
                    self.jump(ex, stack)
                    continue

                elif opcode == EVM.JUMPDEST:
                    pass

                elif EVM.ADD <= opcode <= EVM.SMOD:  # ADD MUL SUB DIV SDIV MOD SMOD
                    ex.st.push(self.arith(ex, opcode, ex.st.popi(), ex.st.popi()))

                elif opcode == EVM.ADDMOD:
                    w1 = ex.st.popi()
                    w2 = ex.st.popi()
                    w3 = ex.st.popi()

                    result = w1.addmod(w2, w3, abstraction=f_mod[w1.size + 8])
                    ex.st.push(result)

                elif opcode == EVM.MULMOD:
                    w1 = ex.st.popi()
                    w2 = ex.st.popi()
                    w3 = ex.st.popi()

                    newsize = 2 * w1.size
                    result = w1.mulmod(
                        w2,
                        w3,
                        mul_abstraction=f_mul[newsize],
                        mod_abstraction=f_mod[newsize],
                    )
                    ex.st.push(result)

                elif opcode == EVM.EXP:
                    ex.st.push(self.arith(ex, opcode, ex.st.popi(), ex.st.popi()))

                elif opcode == EVM.LT:
                    w1 = ex.st.popi()
                    w2 = ex.st.popi()
                    ex.st.push(w1.ult(w2))  # bvult

                elif opcode == EVM.GT:
                    w1 = ex.st.popi()
                    w2 = ex.st.popi()
                    ex.st.push(w1.ugt(w2))  # bvugt

                elif opcode == EVM.SLT:
                    w1 = ex.st.popi()
                    w2 = ex.st.popi()
                    ex.st.push(w1.slt(w2))  # bvslt

                elif opcode == EVM.SGT:
                    w1 = ex.st.popi()
                    w2 = ex.st.popi()
                    ex.st.push(w1.sgt(w2))  # bvsgt

                elif opcode == EVM.EQ:
                    w1 = ex.st.pop()
                    w2 = ex.st.pop()

                    match (w1, w2):
                        case (Bool(), Bool()):
                            ex.st.push(w1.eq(w2))
                        case (BV(), BV()):
                            ex.st.push(w1.eq(w2))
                        case (_, _):
                            ex.st.push(BV(w1, size=256).eq(BV(w2, size=256)))

                elif opcode == EVM.ISZERO:
                    ex.st.push(is_zero(ex.st.pop()))

                elif opcode in [EVM.AND, EVM.OR, EVM.XOR]:
                    ex.st.push(bitwise(opcode, ex.st.pop(), ex.st.pop()))

                elif opcode == EVM.NOT:
                    ex.st.push(ex.st.popi().bitwise_not())

                elif opcode == EVM.SHL:
                    w1 = ex.st.popi()
                    w2 = ex.st.popi()
                    ex.st.push(w2.lshl(w1))

                elif opcode == EVM.SAR:
                    w1 = ex.st.popi()
                    w2 = ex.st.popi()
                    ex.st.push(w2.ashr(w1))  # bvashr

                elif opcode == EVM.SHR:
                    w1 = ex.st.popi()
                    w2 = ex.st.popi()
                    ex.st.push(w2.lshr(w1))  # bvlshr

                elif opcode == EVM.SIGNEXTEND:
                    w1 = ex.int_of(ex.st.popi(), "symbolic SIGNEXTEND size")
                    w2 = ex.st.popi()
                    ex.st.push(w2.signextend(w1))

                elif opcode == EVM.CALLDATALOAD:
                    self.calldataload(ex, stack)
                    continue

                elif opcode == EVM.CALLDATASIZE:
                    ex.st.push(len(ex.calldata()))

                elif opcode == EVM.CALLVALUE:
                    ex.st.push(ex.callvalue())

                elif opcode == EVM.CALLER:
                    ex.st.push(uint256(ex.caller()))

                elif opcode == EVM.ORIGIN:
                    ex.st.push(uint256(ex.origin()))

                elif opcode == EVM.ADDRESS:
                    ex.st.push(uint256(ex.this()))

                elif opcode == EVM.EXTCODESIZE:
                    account: BV = uint160(ex.st.peek())
                    account_alias = self.resolve_address_alias(ex, account, stack)
                    ex.st.pop()

                    if account_alias is not None:
                        codesize = len(ex.code[account_alias])
                    else:
                        # NOTE: the codesize of halmos cheatcode should be non-zero to pass the extcodesize check
                        # for external calls with non-empty return types. this behavior differs from foundry.
                        # the codesize of console is considered zero in foundry
                        codesize = (
                            ONE  # dummy arbitrary value, consistent with foundry
                            if account
                            in [hevm_cheat_code.address, halmos_cheat_code.address]
                            else ZERO
                        )

                    ex.st.push(codesize)

                elif opcode == EVM.EXTCODECOPY:
                    account: BV = uint160(ex.st.peek())
                    account_alias = self.resolve_address_alias(ex, account, stack)
                    ex.st.pop()

                    loc: int = ex.int_of(ex.st.pop(), "symbolic EXTCODECOPY offset")
                    offset: int = ex.int_of(ex.st.pop(), "symbolic EXTCODECOPY offset")
                    size: int = ex.int_of(ex.st.pop(), "symbolic EXTCODECOPY size")

                    if size:
                        if account_alias is None:
                            warn(
                                f"EXTCODECOPY: unknown address {hexify(account)} "
                                "is assumed to have empty bytecode"
                            )

                        account_code: Contract | ByteVec = (
                            ex.code.get(account_alias) or ByteVec()
                        )
                        codeslice: ByteVec = account_code.slice(offset, size)
                        ex.st.set_mslice(loc, codeslice)

                elif opcode == EVM.EXTCODEHASH:
                    account: BV = uint160(ex.st.peek())
                    account_alias = self.resolve_address_alias(ex, account, stack)
                    ex.st.pop()

                    if account_alias is not None:
                        codehash = ex.sha3_data(ex.code[account_alias]._code.unwrap())
                    elif account in CHEATCODE_ADDRESSES:
                        # dummy arbitrary value, consistent with foundry
                        codehash = (
                            BV(
                                0xB0450508E5A2349057C3B4C9C84524D62BE4BB17E565DBE2DF34725A26872291
                            )
                            if account == hevm_cheat_code.address
                            else ZERO
                        )
                    else:
                        codehash = ZERO  # vs EMPTY_KECCAK, see EIP-1052

                    ex.st.push(codehash)

                elif opcode == EVM.CODESIZE:
                    ex.st.push(len(ex.pgm))

                elif opcode == EVM.GAS:
                    ex.st.push(f_gas(con(ex.new_gas_id())))

                elif opcode == EVM.GASPRICE:
                    ex.st.push(f_gasprice())

                elif opcode == EVM.BASEFEE:
                    ex.st.push(ex.block.basefee)

                elif opcode == EVM.CHAINID:
                    ex.st.push(ex.block.chainid)

                elif opcode == EVM.COINBASE:
                    ex.st.push(uint256(ex.block.coinbase))

                elif opcode == EVM.DIFFICULTY:
                    ex.st.push(ex.block.difficulty)

                elif opcode == EVM.GASLIMIT:
                    ex.st.push(ex.block.gaslimit)

                elif opcode == EVM.NUMBER:
                    ex.st.push(ex.block.number)

                elif opcode == EVM.TIMESTAMP:
                    ex.st.push(ex.block.timestamp)

                elif opcode == EVM.PC:
                    ex.st.push(ex.pc)

                elif opcode == EVM.BLOCKHASH:
                    ex.st.push(f_blockhash(ex.st.pop()))

                elif opcode == EVM.BALANCE:
                    ex.st.push(ex.balance_of(uint160(ex.st.pop())))

                elif opcode == EVM.SELFBALANCE:
                    ex.st.push(ex.balance_of(ex.this()))

                elif opcode in [
                    EVM.CALL,
                    EVM.CALLCODE,
                    EVM.DELEGATECALL,
                    EVM.STATICCALL,
                ]:
                    to = uint160(ex.st.peek(2))
                    to_alias = self.resolve_address_alias(ex, to, stack)

                    self.call(ex, opcode, to_alias, stack)
                    continue

                elif opcode == EVM.SHA3:
                    ex.sha3()

                elif opcode in [EVM.CREATE, EVM.CREATE2]:
                    self.create(ex, opcode, stack)
                    continue

                elif opcode == EVM.POP:
                    ex.st.pop()

                elif opcode == EVM.MLOAD:
                    loc: int = ex.mloc(check_size=True)
                    ex.st.push(ex.st.memory.get_word(loc))

                elif opcode == EVM.MSTORE:
                    loc: int = ex.mloc(check_size=True)
                    val: Word = ex.st.pop()
                    ex.st.memory.set_word(loc, uint256(val))

                elif opcode == EVM.MSTORE8:
                    loc: int = ex.mloc(check_size=True)
                    val: Word = ex.st.pop()
                    ex.st.memory.set_byte(loc, uint8(val))

                elif opcode == EVM.MSIZE:
                    size: int = len(ex.st.memory)
                    # round up to the next multiple of 32
                    size = ((size + 31) // 32) * 32
                    ex.st.push(size)

                elif opcode == EVM.SLOAD:
                    slot: Word = ex.st.pop()
                    ex.st.push(self.sload(ex, ex.this(), slot))

                elif opcode == EVM.SSTORE:
                    slot: Word = ex.st.pop()
                    value: Word = ex.st.pop()
                    self.sstore(ex, ex.this(), slot, value)

                elif opcode == EVM.TLOAD:
                    slot: Word = ex.st.popi()
                    ex.st.push(self.sload(ex, ex.this(), slot, transient=True))

                elif opcode == EVM.TSTORE:
                    slot: Word = ex.st.popi()
                    value: Word = ex.st.popi()
                    self.sstore(ex, ex.this(), slot, value, transient=True)

                elif opcode == EVM.RETURNDATASIZE:
                    ex.st.push(ex.returndatasize())

                elif opcode == EVM.RETURNDATACOPY:
                    loc: int = ex.mloc(check_size=False)
                    offset = ex.int_of(ex.st.pop(), "symbolic RETURNDATACOPY offset")
                    size: int = ex.int_of(ex.st.pop(), "symbolic RETURNDATACOPY size")

                    if size:
                        # no need to check for a huge size because reading out of bounds reverts
                        if offset + size > ex.returndatasize():
                            raise OutOfBoundsRead("RETURNDATACOPY out of bounds")

                        data: ByteVec = ex.returndata().slice(offset, offset + size)
                        ex.st.set_mslice(loc, data)

                elif opcode == EVM.CALLDATACOPY:
                    loc: int = ex.mloc(check_size=False)
                    offset: int = ex.int_of(ex.st.pop(), "symbolic CALLDATACOPY offset")
                    size: int = ex.int_of(ex.st.pop(), "symbolic CALLDATACOPY size")

                    if size:
                        data: ByteVec = ex.message().calldata_slice(offset, size)
                        data = data.concretize(ex.path.concretization.substitution)
                        ex.st.set_mslice(loc, data)

                elif opcode == EVM.CODECOPY:
                    loc: int = ex.mloc(check_size=False)
                    offset: int = ex.st.popi()
                    size: int = ex.int_of(ex.st.pop(), "symbolic CODECOPY size")

                    if size:
                        # TODO: hide symbolic support behind a feature flag?
                        # if the offset is symbolic, create a symbolic slice
                        codeslice = (
                            ex.pgm.slice(int(offset), size)
                            if offset.is_concrete
                            else ByteVec(BV("codeslice", size=size * 8))
                        )
                        ex.st.set_mslice(loc, codeslice)

                elif opcode == EVM.MCOPY:
                    dst_offset = ex.int_of(ex.st.pop(), "symbolic MCOPY dstOffset")
                    src_offset = ex.int_of(ex.st.pop(), "symbolic MCOPY srcOffset")
                    size = ex.int_of(ex.st.pop(), "symbolic MCOPY size")

                    if size:
                        data = ex.st.mslice(src_offset, size)
                        ex.st.set_mslice(dst_offset, data)

                elif opcode == EVM.BYTE:
                    idx = ex.st.popi()
                    w: BV = ex.st.popi()
                    if idx.is_concrete:
                        ex.st.push(w.byte(idx.value, output_size=256))
                    else:
                        debug_once(
                            f"Warning: the use of symbolic BYTE indexing may potentially "
                            f"impact the performance of symbolic reasoning: BYTE {idx} {w}"
                        )
                        ex.st.push(BV(self.sym_byte_of(idx.value, w.as_z3())))

                elif EVM.LOG0 <= opcode <= EVM.LOG4:
                    if ex.message().is_static:
                        raise WriteInStaticContext(ex.context_str())

                    num_topics: int = opcode - EVM.LOG0
                    loc: int = ex.mloc()
                    size: int = ex.int_of(ex.st.pop(), "symbolic LOG data size")
                    topics = list(ex.st.pop() for _ in range(num_topics))
                    data = ex.st.mslice(loc, size)
                    ex.emit_log(EventLog(ex.this(), topics, data))

                elif opcode == EVM.PUSH0:
                    ex.st.push(0)

                elif EVM.PUSH1 <= opcode <= EVM.PUSH32:
                    val = insn.operand
                    assert val.size == 256

                    # Special handling for PUSH32 with concrete values
                    if val.is_concrete and opcode == EVM.PUSH32:
                        if inverse := sha3_inv.get(val.value):
                            # restore precomputed hashes
                            ex.st.push(ex.sha3_data(con(inverse)))
                        # TODO: support more commonly used concrete keccak values
                        elif val.value == EMPTY_KECCAK:
                            ex.st.push(ex.sha3_data(b""))
                        else:
                            ex.st.push(val)
                    else:
                        # Handle all other cases (non-PUSH32 or non-concrete values)
                        ex.st.push(val)

                elif EVM.DUP1 <= opcode <= EVM.DUP16:
                    ex.st.dup(opcode - EVM.DUP1 + 1)

                elif EVM.SWAP1 <= opcode <= EVM.SWAP16:
                    ex.st.swap(opcode - EVM.SWAP1 + 1)

                else:
                    # TODO: switch to InvalidOpcode when we have full opcode coverage
                    # this halts the path, but we should only halt the current context
                    raise HalmosException(f"Unsupported opcode {hex(opcode)}")

                ex.advance()
                stack.push(ex)

            except InfeasiblePath:
                # ignore infeasible path
                continue

            except EvmException as err:
                ex.halt(data=ByteVec(), error=err)
                yield from finalize(ex)
                continue

            except HalmosException as err:
                debug(err)
                ex.halt(data=None, error=err)
                yield from finalize(ex)
                continue

            except FailCheatcode as err:
                if not ex.is_halted():
                    # return data shouldn't be None, as it is considered being stuck
                    ex.halt(data=ByteVec(), error=err)
                stack.completed_paths += 1
                yield ex  # early exit; do not call finalize()
                continue

    def mk_exec(
        self,
        #
        code,
        storage,
        transient_storage,
        balance,
        #
        block,
        #
        context: CallContext,
        #
        pgm,
        path,
    ) -> Exec:
        return Exec(
            code=code,
            storage=storage,
            transient_storage=transient_storage,
            balance=balance,
            #
            block=block,
            #
            context=context,
            callback=None,  # top-level; no callback
            #
            pgm=pgm,
            pc=0,
            st=State(),
            jumpis={},
            #
            path=path,
            alias={},
            #
            log=[],
            cnts=defaultdict(int),
            sha3s={},
            storages={},
            balances={},
        )<|MERGE_RESOLUTION|>--- conflicted
+++ resolved
@@ -52,13 +52,9 @@
 )
 from z3.z3util import is_expr_var
 
-<<<<<<< HEAD
 from .bitvec import HalmosBitVec as BV
 from .bitvec import HalmosBool as Bool
 from .bytevec import ByteVec, ConcreteChunk
-=======
-from .bytevec import ByteVec, Chunk, ConcreteChunk, SymbolicChunk, UnwrappedBytes
->>>>>>> bd08f111
 from .calldata import FunctionInfo
 from .cheatcodes import Prank, halmos_cheat_code, hevm_cheat_code
 from .config import Config as HalmosConfig
@@ -1012,9 +1008,6 @@
         self.extend(self.pending, branching=True)
         self.pending = []
 
-<<<<<<< HEAD
-    def append(self, cond: BoolRef, branching=False):
-=======
     def collect_var_sets(self, hashable: HashableTerm):
         if hashable in self.term_to_vars:
             return
@@ -1040,8 +1033,7 @@
         self.collect_var_sets(term)
         return self.term_to_vars[term]
 
-    def append(self, cond, branching=False):
->>>>>>> bd08f111
+    def append(self, cond: BoolRef, branching=False):
         cond = simplify(cond)
 
         if is_true(cond):
@@ -2031,21 +2023,11 @@
     fun_info: FunctionInfo
     storage_model: type[SomeStorage]
     logs: HalmosLogs
-<<<<<<< HEAD
-    status: Status
-=======
-    steps: Steps
->>>>>>> bd08f111
 
     def __init__(self, options: HalmosConfig, fun_info: FunctionInfo) -> None:
         self.options = options
         self.fun_info = fun_info
         self.logs = HalmosLogs()
-<<<<<<< HEAD
-        self.status: Status = Status("")
-=======
-        self.steps: Steps = {}
->>>>>>> bd08f111
 
         # init storage model
         is_generic = self.options.storage_layout == "generic"
