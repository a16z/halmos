# SPDX-License-Identifier: AGPL-3.0

import json
import math

from copy import deepcopy
from collections import defaultdict
from typing import List, Dict, Union as UnionType, Tuple, Any, Optional
from functools import reduce

from z3 import *
from .utils import EVM, sha3_inv, restore_precomputed_hashes, str_opcode, assert_address, assert_uint256, con_addr
from .cheatcodes import halmos_cheat_code, hevm_cheat_code, Prank

Word = Any # z3 expression (including constants)
Byte = Any # z3 expression (including constants)
Bytes = Any # z3 expression (including constants)
Address = BitVecRef # 160-bitvector

Steps = Dict[int,Dict[str,Any]] # execution tree

# symbolic states
f_calldataload = Function('calldataload', BitVecSort(256), BitVecSort(256)) # index
f_calldatasize = Function('calldatasize', BitVecSort(256))
f_extcodesize  = Function('extcodesize' , BitVecSort(160), BitVecSort(256)) # target address
f_extcodehash  = Function('extcodehash' , BitVecSort(160), BitVecSort(256)) # target address
f_blockhash    = Function('blockhash'   , BitVecSort(256), BitVecSort(256)) # block number
f_gas          = Function('gas'         , BitVecSort(256), BitVecSort(256)) # cnt
f_gasprice     = Function('gasprice'    , BitVecSort(256))
f_origin       = Function('origin'      , BitVecSort(160))

# uninterpreted arithmetic
f_add  = { 256: Function('evm_add', BitVecSort(256), BitVecSort(256), BitVecSort(256)), 257: Function('evm_add_257', BitVecSort(257), BitVecSort(257), BitVecSort(257)) }
f_sub  = Function('evm_sub' , BitVecSort(256), BitVecSort(256), BitVecSort(256))
f_mul  = { 256: Function('evm_mul', BitVecSort(256), BitVecSort(256), BitVecSort(256)), 512: Function('evm_mul_512', BitVecSort(512), BitVecSort(512), BitVecSort(512)) }
f_div  = Function('evm_div' , BitVecSort(256), BitVecSort(256), BitVecSort(256))
f_mod  = { 256: Function('evm_mod', BitVecSort(256), BitVecSort(256), BitVecSort(256)), 257: Function('evm_mod_257', BitVecSort(257), BitVecSort(257), BitVecSort(257)), 512: Function('evm_mod_512', BitVecSort(512), BitVecSort(512), BitVecSort(512)) }
f_sdiv = Function('evm_sdiv', BitVecSort(256), BitVecSort(256), BitVecSort(256))
f_smod = Function('evm_smod', BitVecSort(256), BitVecSort(256), BitVecSort(256))
f_exp  = Function('evm_exp' , BitVecSort(256), BitVecSort(256), BitVecSort(256))

magic_address: int = 0xaaaa0000

new_address_offset: int = 1

def id_str(x: Any) -> str:
    return str(x).replace(' ', '')

class Instruction:
    pc: int
    opcode: int
    operand: Optional[UnionType[bytes, BitVecRef]]

    def __init__(self, opcode, **kwargs) -> None:
        self.opcode = opcode

        self.pc = kwargs.get('pc', -1)
        self.operand = kwargs.get('operand', None)

    def __str__(self) -> str:
        operand_str = ''
        if self.operand is not None:
            operand = self.operand
            if isinstance(operand, bytes):
                operand = BitVecVal(int.from_bytes(self.operand, 'big'), len(self.operand) * 8)

            expected_operand_length = instruction_length(self.opcode) - 1
            actual_operand_length = operand.size() // 8
            if expected_operand_length != actual_operand_length:
                operand_str = f' ERROR {operand} ({expected_operand_length - actual_operand_length} bytes missed)'
            else:
                operand_str = ' ' + str(operand)

        return f'{mnemonic(self.opcode)}{operand_str}'

    def __repr__(self) -> str:
        return f'Instruction({mnemonic(self.opcode)}, pc={self.pc}, operand={repr(self.operand)})'

    def __len__(self) -> int:
        return instruction_length(self.opcode)


class NotConcreteError(Exception):
    pass

def unbox_int(x: Any) -> Any:
    '''Convert int-like objects to int'''
    if isinstance(x, bytes):
        return int.from_bytes(x, 'big')

    if is_bv_value(x):
        return x.as_long()

    return x

def int_of(x: Any, err: str = 'expected concrete value but got') -> int:
    res = unbox_int(x)

    if isinstance(res, int):
        return res

    raise NotConcreteError(f'{err}: {x}')

def is_concrete(x: Any) -> bool:
    return isinstance(x, int) or isinstance(x, bytes) or is_bv_value(x)

def mnemonic(opcode) -> str:
    if is_concrete(opcode):
        opcode = int_of(opcode)
        return str_opcode.get(opcode, hex(opcode))
    else:
        return str(opcode)

def concat(args):
    if len(args) > 1:
        return Concat(args)
    else:
        return args[0]


def uint256(x: BitVecRef) -> BitVecRef:
    bitsize = x.size()
    if bitsize > 256: raise ValueError(x)
    if bitsize == 256: return x
    return simplify(ZeroExt(256 - bitsize, x))

def uint160(x: BitVecRef) -> BitVecRef:
    bitsize = x.size()
    if bitsize > 256: raise ValueError(x)
    if bitsize == 160: return x
    if bitsize > 160:
        return simplify(Extract(159, 0, x))
    else:
        return simplify(ZeroExt(160 - bitsize, x))

def con(n: int, size_bits=256) -> Word:
    return BitVecVal(n, size_bits)

def byte_length(x: Any) -> int:
    if is_bv(x):
        if x.size() % 8 != 0: raise ValueError(x)
        return x.size() >> 3

    if isinstance(x, bytes):
        return len(x)

    raise ValueError(x)

def instruction_length(opcode: Any) -> int:
    opcode = int_of(opcode)
    return (opcode - EVM.PUSH0 + 1) if EVM.PUSH1 <= opcode <= EVM.PUSH32 else 1

def wextend(mem: List[Byte], loc: int, size: int) -> None:
    if len(mem) < loc + size:
        mem.extend([BitVecVal(0, 8) for _ in range(loc + size - len(mem))])

def wload(mem: List[Byte], loc: int, size: int) -> Bytes:
    wextend(mem, loc, size)

    # BitVecSort(size * 8)
    return simplify(concat(mem[loc:loc+size]))

def wstore(mem: List[Byte], loc: int, size: int, val: Bytes) -> None:
    if not eq(val.sort(), BitVecSort(size*8)): raise ValueError(val)
    wextend(mem, loc, size)
    for i in range(size):
        mem[loc + i] = simplify(Extract((size-1 - i)*8+7, (size-1 - i)*8, val))

def wstore_partial(mem: List[Byte], loc: int, offset: int, size: int, data: Bytes, datasize: int) -> None:
    if size > 0:
        if not datasize >= offset + size: raise ValueError(datasize, offset, size)
        sub_data = Extract((datasize-1 - offset)*8+7, (datasize - offset - size)*8, data)
        wstore(mem, loc, size, sub_data)

def wstore_bytes(mem: List[Byte], loc: int, size: int, arr: List[Byte]) -> None:
    if not size == len(arr): raise ValueError(size, arr)
    wextend(mem, loc, size)
    for i in range(size):
        if not eq(arr[i].sort(), BitVecSort(8)): raise ValueError(arr)
        mem[loc + i] = arr[i]


def extract_bytes(data: BitVecRef, byte_offset: int, size_bytes: int) -> BitVecRef:
    '''Extract bytes from calldata. Zero-pad if out of bounds.'''
    n = data.size()
    if n % 8 != 0: raise ValueError(n)

    # will extract hi - lo + 1 bits
    hi = n - 1 - byte_offset * 8
    lo = n - byte_offset * 8 - size_bytes * 8
    lo = 0 if lo < 0 else lo

    val = simplify(Extract(hi, lo, data))

    zero_padding = size_bytes * 8 - val.size()
    if zero_padding < 0: raise ValueError(val)
    if zero_padding > 0:
        val = simplify(Concat(val, con(0, zero_padding)))

    return val


def extract_funsig(calldata: BitVecRef):
    '''Extracts the function signature (first 4 bytes) from calldata'''
    n = calldata.size()
    # return simplify(Extract(n-1, n-32, calldata))
    return extract_bytes(calldata, 0, 4)


class State:
    stack: List[Word]
    memory: List[Byte]

    def __init__(self) -> None:
        self.stack: List[Word] = []
        self.memory: List[Byte] = []

    def __deepcopy__(self, memo): # -> State:
        st = State()
        st.stack = deepcopy(self.stack)
        st.memory = deepcopy(self.memory)
        return st

    def __str__(self) -> str:
        return ''.join([
            'Stack: ', str(self.stack), '\n',
            self.str_memory(),
        ])

    def str_memory(self) -> str:
        idx: int = 0
        ret: str = 'Memory:'
        size: int = len(self.memory)
        while idx < size:
            ret = ret + '\n' + '- ' + str(hex(idx)) + ': ' + str(self.memory[idx:min(idx+32,size)])
            idx = idx + 32
        return ret + '\n'

    def push(self, v: Word) -> None:
        if not (eq(v.sort(), BitVecSort(256)) or is_bool(v)): raise ValueError(v)
        self.stack.insert(0, simplify(v))

    def pop(self) -> Word:
        v = self.stack[0]
        del self.stack[0]
        return v

    def dup(self, n: int) -> None:
        self.push(self.stack[n-1])

    def swap(self, n: int) -> None:
        tmp = self.stack[0]
        self.stack[0] = self.stack[n]
        self.stack[n] = tmp

    def mloc(self) -> int:
        loc: int = int_of(self.pop(), 'symbolic memory offset')
        return loc

    def mstore(self, full: bool) -> None:
        loc: int = self.mloc()
        val: Word = self.pop()
        if is_bool(val):
            val = If(val, con(1), con(0))
        if full:
            wstore(self.memory, loc, 32, val)
        else: # mstore8
            wstore_bytes(self.memory, loc, 1, [simplify(Extract(7, 0, val))])

    def mload(self) -> None:
        loc: int = self.mloc()
        self.push(wload(self.memory, loc, 32))

    def ret(self) -> Bytes:
        loc: int = self.mloc()
        size: int = int_of(self.pop(), 'symbolic return data size') # size in bytes
        if size > 0:
            return wload(self.memory, loc, size)
        else:
            return None

class Block:
    basefee: BitVecRef
    chainid: BitVecRef
    coinbase: Address
    difficulty: BitVecRef # prevrandao
    gaslimit: BitVecRef
    number: BitVecRef
    timestamp: BitVecRef

    def __init__(self, **kwargs) -> None:
        self.basefee    = kwargs['basefee']
        self.chainid    = kwargs['chainid']
        self.coinbase   = kwargs['coinbase']
        self.difficulty = kwargs['difficulty']
        self.gaslimit   = kwargs['gaslimit']
        self.number     = kwargs['number']
        self.timestamp  = kwargs['timestamp']

        assert_address(self.coinbase)

class Contract:
    '''Abstraction over contract bytecode. Can include concrete and symbolic elements.'''

    # for completely concrete code: _rawcode is a bytes object
    # for completely or partially symbolic code: _rawcode is a single BitVec element
    #    (typically a Concat() of concrete and symbolic values)
    _rawcode: UnionType[bytes, BitVecRef]

    def __init__(self, rawcode: UnionType[bytes, BitVecRef]) -> None:
        if is_bv_value(rawcode):
            if rawcode.size() % 8 != 0: raise ValueError(rawcode)
            rawcode = rawcode.as_long().to_bytes(rawcode.size() // 8, 'big')
        self._rawcode = rawcode

    def __init_jumpdests(self):
        self.jumpdests = set()

        for insn in iter(self):
            if insn.opcode == EVM.JUMPDEST:
                self.jumpdests.add(insn.pc)

    def __iter__(self):
        return CodeIterator(self)

    def from_hexcode(hexcode: str):
        '''Create a contract from a hexcode string, e.g. "aabbccdd" '''
        if not isinstance(hexcode, str): raise ValueError(hexcode)

        if len(hexcode) % 2 != 0: raise ValueError(hexcode)

        if hexcode.startswith('0x'):
            hexcode = hexcode[2:]

        return Contract(bytes.fromhex(hexcode))

    def decode_instruction(self, pc: int) -> Instruction:
        opcode = int_of(self[pc])

        if EVM.PUSH1 <= opcode <= EVM.PUSH32:
            operand = self[pc+1:pc+opcode-EVM.PUSH0+1]
            return Instruction(opcode, pc=pc, operand=operand)

        return Instruction(opcode, pc=pc)

    def next_pc(self, pc):
        opcode = self[pc]
        return pc + instruction_length(opcode)

    def __getslice__(self, slice):
        step = 1 if slice.step is None else slice.step
        if step != 1:
            return ValueError(f'slice step must be 1 but got {slice}')

        # symbolic
        if is_bv(self._rawcode):
            return extract_bytes(self._rawcode, slice.start, slice.stop - slice.start)

        # concrete
        return self._rawcode[slice.start:slice.stop]

    def __getitem__(self, key) -> UnionType[int, BitVecRef]:
        '''Returns the byte at the given offset.'''
        if isinstance(key, slice):
            return self.__getslice__(key)

        offset = int_of(key, 'symbolic index into contract bytecode')

        # support for negative indexing, e.g. contract[-1]
        if offset < 0:
            return self[len(self) + offset]

        # in the EVM, this is defined as returning 0
        if offset >= len(self):
            return 0

        # symbolic (the returned value may be concretizable)
        if is_bv(self._rawcode):
            return extract_bytes(self._rawcode, offset, 1)

        # concrete
        return self._rawcode[offset]

    def __len__(self) -> int:
        '''Returns the length of the bytecode in bytes.'''
        return byte_length(self._rawcode)

    def valid_jump_destinations(self) -> set:
        '''Returns the set of valid jump destinations.'''
        if not hasattr(self, 'jumpdests'):
            self.__init_jumpdests()

        return self.jumpdests


class CodeIterator:
    def __init__(self, contract: Contract):
        self.contract = contract
        self.pc = 0
        self.is_symbolic = is_bv(contract._rawcode)

    def __iter__(self):
        return self

    def __next__(self) -> Instruction:
        '''Returns a tuple of (pc, opcode)'''
        if self.pc >= len(self.contract):
            raise StopIteration

        insn = self.contract.decode_instruction(self.pc)
        self.pc += len(insn)

        return insn


class Exec: # an execution path
    # network
    code: Dict[Address, Contract]
    storage: Dict[Address,Dict[int,Any]] # address -> { storage slot -> value }
    balance: Any # address -> balance
    # block
    block: Block
    # tx
    calldata: List[Byte] # msg.data
    callvalue: Word # msg.value
    caller: Address # msg.sender
    this: Address # current account address
    # vm state
    pc: int
    st: State # stack and memory
    jumpis: Dict[str,Dict[bool,int]] # for loop detection
    output: Any # returndata
    symbolic: bool # symbolic or concrete storage
    prank: Prank
    # path
    solver: Solver
    path: List[Any] # path conditions
    # logs
    log: List[Tuple[List[Word], Any]] # event logs emitted
    cnts: Dict[str,Dict[int,int]] # opcode -> frequency; counters
    sha3s: List[Tuple[Word,Word]] # sha3 hashes generated
    storages: Dict[Any,Any] # storage updates
    balances: Dict[Any,Any] # balance updates
    calls: List[Any] # external calls
    failed: bool
    error: str

    def __init__(self, **kwargs) -> None:
        self.code     = kwargs['code']
        self.storage  = kwargs['storage']
        self.balance  = kwargs['balance']
        #
        self.block    = kwargs['block']
        #
        self.calldata = kwargs['calldata']
        self.callvalue= kwargs['callvalue']
        self.caller   = kwargs['caller']
        self.this     = kwargs['this']
        #
        self.pc       = kwargs['pc']
        self.st       = kwargs['st']
        self.jumpis   = kwargs['jumpis']
        self.output   = kwargs['output']
        self.symbolic = kwargs['symbolic']
        self.prank    = kwargs['prank']
        #
        self.solver   = kwargs['solver']
        self.path     = kwargs['path']
        #
        self.log      = kwargs['log']
        self.cnts     = kwargs['cnts']
        self.sha3s    = kwargs['sha3s']
        self.storages = kwargs['storages']
        self.balances = kwargs['balances']
        self.calls    = kwargs['calls']
        self.failed   = kwargs['failed']
        self.error    = kwargs['error']

        assert_address(self.caller)
        assert_address(self.this)

    def current_opcode(self) -> UnionType[int, BitVecRef]:
        return unbox_int(self.code[self.this][self.pc])

    def current_instruction(self) -> Instruction:
        return self.code[self.this].decode_instruction(self.pc)

    def str_cnts(self) -> str:
        return ''.join([f'{x[0]}: {x[1]}\n' for x in sorted(self.cnts['opcode'].items(), key=lambda x: x[0])])

    def str_solver(self) -> str:
        return '\n'.join([str(cond) for cond in self.solver.assertions()])

    def str_path(self) -> str:
        return ''.join(map(lambda x: '- ' + str(x) + '\n', filter(lambda x: str(x) != 'True', self.path)))

    def __str__(self) -> str:
        return ''.join([
            'PC: '              , str(self.this), ' ', str(self.pc), ' ', mnemonic(self.current_opcode()), '\n',
            str(self.st),
            'Balance: '         , str(self.balance), '\n',
            'Storage:\n'        , ''.join(map(lambda x: '- ' + str(x) + ': ' + str(self.storage[x]) + '\n', self.storage)),
        #   'Solver:\n'         , self.str_solver(), '\n',
            'Path:\n'           , self.str_path(),
            'Output: '          , str(self.output) , '\n',
            'Log: '             , str(self.log)    , '\n',
        #   'Opcodes:\n'        , self.str_cnts(),
        #   'Memsize: '         , str(len(self.st.memory)), '\n',
            'Balance updates:\n', ''.join(map(lambda x: '- ' + str(x) + '\n', sorted(self.balances.items(), key=lambda x: str(x[0])))),
            'Storage updates:\n', ''.join(map(lambda x: '- ' + str(x) + '\n', sorted(self.storages.items(), key=lambda x: str(x[0])))),
            'SHA3 hashes:\n'    , ''.join(map(lambda x: '- ' + str(x) + '\n', self.sha3s)),
            'External calls:\n' , ''.join(map(lambda x: '- ' + str(x) + '\n', self.calls)),
        #   'Calldata: '        , str(self.calldata), '\n',
        ])

    def next_pc(self) -> None:
        self.pc = self.code[self.this].next_pc(self.pc)

    def check(self, cond: Any) -> Any:
        self.solver.push()
        self.solver.add(simplify(cond))
        result = self.solver.check()
        self.solver.pop()
        return result

    def select(self, array: Any, key: Word, arrays: Dict) -> Word:
        if array in arrays:
            store = arrays[array]
            if store.decl().name() == 'store' and store.num_args() == 3:
                base = store.arg(0)
                key0 = store.arg(1)
                val0 = store.arg(2)
                if eq(key, key0): # structural equality
                    return val0
                if self.check(key == key0) == unsat: # key != key0
                    return self.select(base, key, arrays)
                if self.check(key != key0) == unsat: # key == key0
                    return val0
        return Select(array, key)

    def balance_of(self, addr: Word) -> Word:
        assert_address(addr)
        value = self.select(self.balance, addr, self.balances)
        self.solver.add(ULT(value, con(2**96))) # practical assumption on the max balance per account
        return value

    def balance_update(self, addr: Word, value: Word):
        assert_address(addr)
        assert_uint256(value)
        new_balance_var = Array(f'balance_{1+len(self.balances)}', BitVecSort(160), BitVecSort(256))
        new_balance = Store(self.balance, addr, value)
        self.solver.add(new_balance_var == new_balance)
        self.balance = new_balance_var
        self.balances[new_balance_var] = new_balance

    def sinit(self, addr: Any, slot: int, keys) -> None:
        assert_address(addr)
        if slot not in self.storage[addr]:
            self.storage[addr][slot] = {}
        if len(keys) not in self.storage[addr][slot]:
            if len(keys) == 0:
                if self.symbolic:
                    self.storage[addr][slot][len(keys)] = BitVec(f'storage_{id_str(addr)}_{slot}_{len(keys)}_0', 256)
                else:
                    self.storage[addr][slot][len(keys)] = con(0)
            else:
                if self.symbolic:
                    self.storage[addr][slot][len(keys)] = Array(f'storage_{id_str(addr)}_{slot}_{len(keys)}_0', BitVecSort(len(keys)*256), BitVecSort(256))
                else:
                    self.storage[addr][slot][len(keys)] = K(BitVecSort(len(keys)*256), con(0))

    def sload(self, addr: Any, loc: Word) -> Word:
        offsets = self.decode_storage_loc(loc)
        if not len(offsets) > 0: raise ValueError(offsets)
        slot, keys = int_of(offsets[0], 'symbolic storage base slot'), offsets[1:]
        self.sinit(addr, slot, keys)
        if len(keys) == 0:
            return self.storage[addr][slot][0]
        else:
            return self.select(self.storage[addr][slot][len(keys)], concat(keys), self.storages)

    def sstore(self, addr: Any, loc: Any, val: Any) -> None:
        offsets = self.decode_storage_loc(loc)
        if not len(offsets) > 0: raise ValueError(offsets)
        slot, keys = int_of(offsets[0], 'symbolic storage base slot'), offsets[1:]
        self.sinit(addr, slot, keys)
        if len(keys) == 0:
            self.storage[addr][slot][0] = val
        else:
            new_storage_var = Array(f'storage_{id_str(addr)}_{slot}_{len(keys)}_{1+len(self.storages)}', BitVecSort(len(keys)*256), BitVecSort(256))
            new_storage = Store(self.storage[addr][slot][len(keys)], concat(keys), val)
            self.solver.add(new_storage_var == new_storage)
            self.storage[addr][slot][len(keys)] = new_storage_var
            self.storages[new_storage_var] = new_storage

    def decode_storage_loc(self, loc: Any) -> Any:
        def normalize(expr: Any) -> Any:
            # Concat(Extract(255, 8, bvadd(x, y)), bvadd(Extract(7, 0, x), Extract(7, 0, y))) => x + y
            if expr.decl().name() == 'concat' and expr.num_args() == 2:
                arg0 = expr.arg(0) # Extract(255, 8, bvadd(x, y))
                arg1 = expr.arg(1) # bvadd(Extract(7, 0, x), Extract(7, 0, y))
                if arg0.decl().name() == 'extract' and arg0.num_args() == 1 and arg0.params() == [255, 8]:
                    arg00 = arg0.arg(0) # bvadd(x, y)
                    if arg00.decl().name() == 'bvadd':
                        x = arg00.arg(0)
                        y = arg00.arg(1)
                        if arg1.decl().name() == 'bvadd' and arg1.num_args() == 2:
                            if arg1.arg(0) == Extract(7, 0, x) and arg1.arg(1) == Extract(7, 0, y):
                                return x + y
            return expr
        loc = normalize(loc)

        if loc.decl().name() == 'sha3_512': # m[k] : hash(k.m)
            args = loc.arg(0)
            offset, base = simplify(Extract(511, 256, args)), simplify(Extract(255, 0, args))
            return self.decode_storage_loc(base) + (offset,con(0))
        elif loc.decl().name() == 'sha3_256': # a[i] : hash(a)+i
            base = loc.arg(0)
            return self.decode_storage_loc(base) + (con(0),)
        elif loc.decl().name() == 'bvadd':
        #   # when len(args) == 2
        #   arg0 = self.decode_storage_loc(loc.arg(0))
        #   arg1 = self.decode_storage_loc(loc.arg(1))
        #   if len(arg0) == 1 and len(arg1) > 1: # i + hash(x)
        #       return arg1[0:-1] + (arg1[-1] + arg0[0],)
        #   elif len(arg0) > 1 and len(arg1) == 1: # hash(x) + i
        #       return arg0[0:-1] + (arg0[-1] + arg1[0],)
        #   elif len(arg0) == 1 and len(arg1) == 1: # i + j
        #       return (arg0[0] + arg1[0],)
        #   else: # hash(x) + hash(y) # ambiguous
        #       raise ValueError(loc)
            # when len(args) >= 2
            args = loc.children()
            if len(args) < 2: raise ValueError(loc)
            args = sorted(map(self.decode_storage_loc, args), key=lambda x: len(x), reverse=True)
            if len(args[1]) > 1: raise ValueError(loc) # only args[0]'s length >= 1, the others must be 1
            return args[0][0:-1] + (reduce(lambda r, x: r + x[0], args[1:], args[0][-1]),)
        elif is_bv_value(loc):
            (preimage, delta) = restore_precomputed_hashes(loc.as_long())
            if preimage: # loc == hash(preimage) + delta
                return (con(preimage), con(delta))
            else:
                return (loc,)
        elif is_bv(loc):
            return (loc,)
        else:
            raise ValueError(loc)

    def sha3(self) -> None:
        loc: int = self.st.mloc()
        size: int = int_of(self.st.pop(), 'symbolic SHA3 data size')
        self.sha3_data(wload(self.st.memory, loc, size), size)

    def sha3_data(self, data: Bytes, size: int) -> None:
        f_sha3 = Function('sha3_'+str(size*8), BitVecSort(size*8), BitVecSort(256))
        sha3 = f_sha3(data)
        sha3_var = BitVec(f'sha3_var_{len(self.sha3s)}', 256)
        self.solver.add(sha3_var == sha3)
        self.solver.add(ULE(sha3_var, con(2**256 - 2**64))) # assume hash values are sufficiently smaller than the uint max
        self.assume_sha3_distinct(sha3_var, sha3)
        if size == 64 or size == 32: # for storage hashed location
            self.st.push(sha3)
        else:
            self.st.push(sha3_var)

    def assume_sha3_distinct(self, sha3_var, sha3) -> None:
        for (v,s) in self.sha3s:
            if s.decl().name() == sha3.decl().name(): # same size
            #   self.solver.add(Implies(sha3_var == v, sha3.arg(0) == s.arg(0)))
                self.solver.add(Implies(sha3.arg(0) != s.arg(0), sha3_var != v))
            else:
                self.solver.add(sha3_var != v)
        self.solver.add(sha3_var != con(0))
        self.sha3s.append((sha3_var, sha3))

    def new_gas_id(self) -> int:
        self.cnts['fresh']['gas'] += 1
        return self.cnts['fresh']['gas']

    def new_address(self) -> Address:
        self.cnts['fresh']['address'] += 1
        return con_addr(magic_address + new_address_offset + self.cnts['fresh']['address'])

    def new_symbol_id(self) -> int:
        self.cnts['fresh']['symbol'] += 1
        return self.cnts['fresh']['symbol']

    def returndatasize(self) -> int:
        if self.output is None:
            return 0
        else:
            size: int = self.output.size()
            if not size % 8 == 0: raise ValueError(size)
            return int(size / 8)

    def read_code(self, offset: int, address=None) -> Byte:
        address = address or self.this
        assert_address(address)
        code_byte = self.code[address][offset]
        return BitVecVal(code_byte, 8) if not is_bv(code_byte) else code_byte

    def is_jumpdest(self, x: Word) -> bool:
        if not is_concrete(x):
            return False

        pc: int = int_of(x)
        if pc < 0:
            raise ValueError(pc)

        opcode = unbox_int(self.code[self.this][pc])
        return opcode == EVM.JUMPDEST

    def jumpi_id(self) -> str:
        return f'{self.pc}:' + ','.join(map(lambda x: str(x) if self.is_jumpdest(x) else '', self.st.stack))

#             x  == b   if sort(x) = bool
# int_to_bool(x) == b   if sort(x) = int
def test(x: Word, b: bool) -> Word:
    if is_bool(x):
        if b:
            return x
        else:
            return Not(x)
    elif is_bv(x):
        if b:
            return (x != con(0))
        else:
            return (x == con(0))
    else:
        raise ValueError(x)

def is_non_zero(x: Word) -> Word:
    return test(x, True)

def is_zero(x: Word) -> Word:
    return test(x, False)

def and_or(x: Word, y: Word, is_and: bool) -> Word:
    if is_bool(x) and is_bool(y):
        if is_and:
            return And(x, y)
        else:
            return Or(x, y)
    elif is_bv(x) and is_bv(y):
        if is_and:
            return (x & y)
        else:
            return (x | y)
    elif is_bool(x) and is_bv(y):
        return and_or(If(x, con(1), con(0)), y, is_and)
    elif is_bv(x) and is_bool(y):
        return and_or(x, If(y, con(1), con(0)), is_and)
    else:
        raise ValueError(x, y, is_and)

def and_of(x: Word, y: Word) -> Word:
    return and_or(x, y, True)

def or_of(x: Word, y: Word) -> Word:
    return and_or(x, y, False)

def b2i(w: Word) -> Word:
    if is_true(w):
        return con(1)
    if is_false(w):
        return con(0)
    if is_bool(w):
        return If(w, con(1), con(0))
    else:
        return w

def is_power_of_two(x: int) -> bool:
    if x > 0:
        return not (x & (x - 1))
    else:
        return False

class SEVM:
    options: Dict

    def __init__(self, options: Dict) -> None:
        self.options = options

    def div_xy_y(self, w1: Word, w2: Word) -> Word:
        # return the number of bits required to represent the given value. default = 256
        def bitsize(w: Word) -> int:
            if w.decl().name() == 'concat' and is_bv_value(w.arg(0)) and int(str(w.arg(0))) == 0:
                return 256 - w.arg(0).size()
            return 256
        if w1.decl().name() == 'bvmul' and w1.num_args() == 2:
            x = w1.arg(0)
            y = w1.arg(1)
            if w2 == x or w2 == y: # xy/x or xy/y
                size_x = bitsize(x)
                size_y = bitsize(y)
                if size_x + size_y <= 256:
                    if w2 == x: # xy/x == y
                        return y
                    else: # xy/y == x
                        return x
        return None

    def mk_add(self, x: Any, y: Any) -> Any:
        f_add[x.size()](x, y)

    def mk_mul(self, x: Any, y: Any) -> Any:
        f_mul[x.size()](x, y)

    def mk_div(self, ex: Exec, x: Any, y: Any) -> Any:
        term = f_div(x, y)
        ex.solver.add(ULE(term, x)) # (x / y) <= x
        return term

    def mk_mod(self, ex: Exec, x: Any, y: Any) -> Any:
        term = f_mod[x.size()](x, y)
        ex.solver.add(                ULE(term, y) ) # (x % y) <= y
    #   ex.solver.add(Or(y == con(0), ULT(term, y))) # (x % y) < y if y != 0
        return term

    def arith(self, ex: Exec, op: int, w1: Word, w2: Word) -> Word:
        w1 = b2i(w1)
        w2 = b2i(w2)
        if op == EVM.ADD:
            if self.options.get('add'):
                return w1 + w2
            if is_bv_value(w1) and is_bv_value(w2):
                return w1 + w2
            else:
                return mk_add(w1, w2)
        elif op == EVM.SUB:
            if self.options.get('sub'):
                return w1 - w2
            if is_bv_value(w1) and is_bv_value(w2):
                return w1 - w2
            else:
                return f_sub(w1, w2)
        elif op == EVM.MUL:
            if self.options.get('mul'):
                return w1 * w2
            if is_bv_value(w1) and is_bv_value(w2):
                return w1 * w2
            elif is_bv_value(w1):
                i1: int = int(str(w1)) # must be concrete
                if i1 == 0:
                    return w1
                elif is_power_of_two(i1):
                    return w2 << int(math.log(i1,2))
                else:
                    return mk_mul(w1, w2)
            elif is_bv_value(w2):
                i2: int = int(str(w2)) # must be concrete
                if i2 == 0:
                    return w2
                elif is_power_of_two(i2):
                    return w1 << int(math.log(i2,2))
                else:
                    return mk_mul(w1, w2)
            else:
                return mk_mul(w1, w2)
        elif op == EVM.DIV:
            div_for_overflow_check = self.div_xy_y(w1, w2)
            if div_for_overflow_check is not None: # xy/x or xy/y
                return div_for_overflow_check
            if self.options.get('div'):
                return UDiv(w1, w2) # unsigned div (bvudiv)
            if is_bv_value(w1) and is_bv_value(w2):
                return UDiv(w1, w2)
            elif is_bv_value(w2):
                i2: int = int(str(w2)) # must be concrete
                if i2 == 0:
                    return w2
                elif i2 == 1:
                    return w1
                elif is_power_of_two(i2):
                    return LShR(w1, int(math.log(i2,2)))
                elif self.options.get('divByConst'):
                    return UDiv(w1, w2)
                else:
                    return self.mk_div(ex, w1, w2)
            else:
                return self.mk_div(ex, w1, w2)
        elif op == EVM.MOD:
            if self.options.get('mod'):
                return URem(w1, w2)
            if is_bv_value(w1) and is_bv_value(w2):
                return URem(w1, w2) # bvurem
            elif is_bv_value(w2):
                i2: int = int(str(w2))
                if i2 == 0 or i2 == 1:
                    return con(0, w2.size())
                elif is_power_of_two(i2):
                    bitsize = int(math.log(i2,2))
                    return ZeroExt(w2.size() - bitsize, Extract(bitsize-1, 0, w1))
                elif self.options.get('modByConst'):
                    return URem(w1, w2)
                else:
                    return self.mk_mod(ex, w1, w2)
            else:
                return self.mk_mod(ex, w1, w2)
        elif op == EVM.SDIV:
            if is_bv_value(w1) and is_bv_value(w2):
                return w1 / w2 # bvsdiv
            else:
                return f_sdiv(w1, w2)
        elif op == EVM.SMOD:
            if is_bv_value(w1) and is_bv_value(w2):
                return SRem(w1, w2) # bvsrem  # vs: w1 % w2 (bvsmod w1 w2)
            else:
                return f_smod(w1, w2)
        elif op == EVM.EXP:
            if is_bv_value(w1) and is_bv_value(w2):
                i1: int = int(str(w1)) # must be concrete
                i2: int = int(str(w2)) # must be concrete
                return con(i1 ** i2)
            elif is_bv_value(w2):
                i2: int = int(str(w2))
                if i2 == 0:
                    return con(1)
                elif i2 == 1:
                    return w1
                elif i2 <= self.options.get('expByConst'):
                    exp = w1
                    for _ in range(i2 - 1):
                        exp = exp * w1
                    return exp
                else:
                    return f_exp(w1, w2)
            else:
                return f_exp(w1, w2)
        else:
            raise ValueError(op)

    def arith2(self, ex: Exec, op: int, w1: Word, w2: Word, w3: Word) -> Word:
        w1 = b2i(w1)
        w2 = b2i(w2)
        w3 = b2i(w3)
        if op == EVM.ADDMOD:
            r1 = self.arith(ex, EVM.ADD, simplify(ZeroExt(1, w1)), simplify(ZeroExt(1, w2))) # to avoid add overflow
            r2 = self.arith(ex, EVM.MOD, simplify(r1), simplify(ZeroExt(1, w3)))
<<<<<<< HEAD
=======
            if r1.size() != 257: raise ValueError(r1)
            if r2.size() != 257: raise ValueError(r2)
>>>>>>> cc1fdd39
            return Extract(255, 0, r2)
        elif op == EVM.MULMOD:
            r1 = self.arith(ex, EVM.MUL, simplify(ZeroExt(256, w1)), simplify(ZeroExt(256, w2))) # to avoid mul overflow
            r2 = self.arith(ex, EVM.MOD, simplify(r1), simplify(ZeroExt(256, w3)))
<<<<<<< HEAD
=======
            if r1.size() != 512: raise ValueError(r1)
            if r2.size() != 512: raise ValueError(r2)
>>>>>>> cc1fdd39
            return Extract(255, 0, r2)
        else:
            raise ValueError(op)

<<<<<<< HEAD
    def call(self, ex: Exec, op: int, stack: List[Tuple[Exec,int]], step_id: int, out: List[Exec], bounded_loops: List[str]) -> None:
=======
    def call(self, ex: Exec, op: int, stack: List[Tuple[Exec,int]], step_id: int, out: List[Exec]) -> None:
>>>>>>> cc1fdd39
        gas = ex.st.pop()

        to = uint160(ex.st.pop())

        if op == EVM.STATICCALL:
            fund = con(0)
        else:
            fund = ex.st.pop()
        arg_loc: int = ex.st.mloc()
        arg_size: int = int_of(ex.st.pop(), 'symbolic CALL input data size') # size (in bytes)
        ret_loc: int = ex.st.mloc()
        ret_size: int = int_of(ex.st.pop(), 'symbolic CALL return data size') # size (in bytes)

        if not arg_size >= 0: raise ValueError(arg_size)
        if not ret_size >= 0: raise ValueError(ret_size)

        caller = ex.prank.lookup(ex.this, to)

        if not (is_bv_value(fund) and fund.as_long() == 0):
            ex.balance_update(caller, self.arith(ex, EVM.SUB, ex.balance_of(caller), fund))
            ex.balance_update(to,     self.arith(ex, EVM.ADD, ex.balance_of(to),     fund))

        def call_known() -> None:
            calldata = [None] * arg_size
            wextend(ex.st.memory, arg_loc, arg_size)
            wstore_bytes(calldata, 0, arg_size, ex.st.memory[arg_loc:arg_loc+arg_size])

            # execute external calls
            (new_exs, new_steps, new_bounded_loops) = self.run(Exec(
                code      = ex.code,
                storage   = ex.storage,
                balance   = ex.balance,
                #
                block     = ex.block,
                #
                calldata  = calldata,
                callvalue = fund,
                caller    = caller,
                this      = to,
                #
                pc        = 0,
                st        = State(),
                jumpis    = {},
                output    = None,
                symbolic  = ex.symbolic,
                prank     = Prank(),
                #
                solver    = ex.solver,
                path      = ex.path,
                #
                log       = ex.log,
                cnts      = ex.cnts,
                sha3s     = ex.sha3s,
                storages  = ex.storages,
                balances  = ex.balances,
                calls     = ex.calls,
                failed    = ex.failed,
                error     = ex.error,
            ))

            bounded_loops.extend(new_bounded_loops)

            # process result
            for idx, new_ex in enumerate(new_exs):
                opcode = new_ex.current_opcode()

                # restore tx msg
                new_ex.calldata  = ex.calldata
                new_ex.callvalue = ex.callvalue
                new_ex.caller    = ex.caller
                new_ex.this      = ex.this

                # restore vm state
                new_ex.pc = ex.pc
                new_ex.st = deepcopy(ex.st)
                new_ex.jumpis = deepcopy(ex.jumpis)
                # new_ex.output is passed into the caller
                new_ex.symbolic = ex.symbolic
                new_ex.prank = ex.prank

                # set return data (in memory)
                wstore_partial(new_ex.st.memory, ret_loc, 0, min(ret_size, new_ex.returndatasize()), new_ex.output, new_ex.returndatasize())

                # set status code (in stack)
                if opcode in [EVM.STOP, EVM.RETURN, EVM.REVERT, EVM.INVALID]:
                    if opcode in [EVM.STOP, EVM.RETURN]:
                        new_ex.st.push(con(1))
                    else:
                        new_ex.st.push(con(0))

                    # add to worklist even if it reverted during the external call
                    new_ex.next_pc()
                    stack.append((new_ex, step_id))
                else:
                    # got stuck during external call
                    new_ex.error = f'External call stuck at: {mnemonic(opcode)}: {new_ex.error}'
                    out.append(new_ex)

        def call_unknown() -> None:
            call_id = len(ex.calls)

            # push exit code
            if arg_size > 0:
                arg = wload(ex.st.memory, arg_loc, arg_size)
                f_call = Function('call_'+str(arg_size*8), BitVecSort(256), BitVecSort(256), BitVecSort(160), BitVecSort(256), BitVecSort(arg_size*8), BitVecSort(256))
                exit_code = f_call(con(call_id), gas, to, fund, arg)
            else:
                f_call = Function('call_'+str(arg_size*8), BitVecSort(256), BitVecSort(256), BitVecSort(160), BitVecSort(256),                         BitVecSort(256))
                exit_code = f_call(con(call_id), gas, to, fund)
            exit_code_var = BitVec(f'call_exit_code_{call_id}', 256)
            ex.solver.add(exit_code_var == exit_code)
            ex.st.push(exit_code_var)

            ret = None
            if ret_size > 0: # TODO: handle inconsistent return sizes for unknown functions
                f_ret = Function('ret_'+str(ret_size*8), BitVecSort(256), BitVecSort(ret_size*8))
                ret = f_ret(exit_code_var)

            # TODO: cover other precompiled
            if to == con_addr(1): # ecrecover exit code is always 1
                ex.solver.add(exit_code_var != con(0))

            # halmos cheat code
            if to == halmos_cheat_code.address:
                ex.solver.add(exit_code_var != con(0))

                funsig: int = int_of(extract_funsig(arg), 'symbolic halmos cheatcode function selector')

                # createSymbolicUint(uint256) returns (uint256)
                if funsig == halmos_cheat_code.create_symbolic_uint:
                    bit_size = int_of(simplify(extract_bytes(arg, 4, 32)), 'symbolic bit size for halmos.createSymbolicUint()')
                    if bit_size <= 256:
                        ret = uint256(BitVec(f'halmos_symbolic_uint{bit_size}_{ex.new_symbol_id()}', bit_size))
                    else:
                        ex.error = f'bitsize larger than 256: {bit_size}'
                        out.append(ex)
                        return

                # createSymbolicBytes(uint256) returns (bytes)
                elif funsig == halmos_cheat_code.create_symbolic_bytes:
                    byte_size = int_of(simplify(extract_bytes(arg, 4, 32)), 'symbolic byte size for halmos.createSymbolicBytes()')
                    symbolic_bytes = BitVec(f'halmos_symbolic_bytes_{ex.new_symbol_id()}', byte_size * 8)
                    ret = Concat(BitVecVal(32, 256), BitVecVal(byte_size, 256), symbolic_bytes)

                # createSymbolicUint256() returns (uint256)
                elif funsig == halmos_cheat_code.create_symbolic_uint256:
                    ret = BitVec(f'halmos_symbolic_uint256_{ex.new_symbol_id()}', 256)

                # createSymbolicBytes32() returns (bytes32)
                elif funsig == halmos_cheat_code.create_symbolic_bytes32:
                    ret = BitVec(f'halmos_symbolic_bytes32_{ex.new_symbol_id()}', 256)

                # createSymbolicAddress() returns (address)
                elif funsig == halmos_cheat_code.create_symbolic_address:
                    ret = uint256(BitVec(f'halmos_symbolic_address_{ex.new_symbol_id()}', 160))

                # createSymbolicBool() returns (bool)
                elif funsig == halmos_cheat_code.create_symbolic_bool:
                    ret = uint256(BitVec(f'halmos_symbolic_bool_{ex.new_symbol_id()}', 1))

                else:
                    ex.error = f'Unknown halmos cheat code: function selector = 0x{funsig:0>8x}, calldata = {arg}'
                    out.append(ex)
                    return

            # vm cheat code
            if to == hevm_cheat_code.address:
                ex.solver.add(exit_code_var != con(0))
                # vm.fail()
                if arg == hevm_cheat_code.fail_payload: # BitVecVal(hevm_cheat_code.fail_payload, 800)
                    ex.failed = True
                    out.append(ex)
                    return
                # vm.assume(bool)
                elif eq(arg.sort(), BitVecSort((4+32)*8)) and simplify(Extract(287, 256, arg)) == hevm_cheat_code.assume_sig:
                    assume_cond = simplify(is_non_zero(Extract(255, 0, arg)))
                    ex.solver.add(assume_cond)
                    ex.path.append(str(assume_cond))
                # vm.getCode(string)
                elif simplify(Extract(arg_size*8-1, arg_size*8-32, arg)) == hevm_cheat_code.get_code_sig:
                    calldata = bytes.fromhex(hex(arg.as_long())[2:])
                    path_len = int.from_bytes(calldata[36:68], 'big')
                    path = calldata[68:68+path_len].decode('utf-8')

                    if ':' in path:
                        [filename, contract_name] = path.split(':')
                        path = 'out/' + filename + '/' + contract_name + '.json'

                    target = self.options['target'].rstrip('/')
                    path = target + '/' + path

                    with open(path) as f:
                        artifact = json.loads(f.read())

                    if artifact['bytecode']['object']:
                        bytecode = artifact['bytecode']['object'].replace('0x', '')
                    else:
                        bytecode = artifact['bytecode'].replace('0x', '')

                    bytecode_len = (len(bytecode) + 1) // 2
                    bytecode_len_enc = hex(bytecode_len).replace('0x', '').rjust(64, '0')

                    bytecode_len_ceil = (bytecode_len + 31) // 32 * 32

                    ret_bytes = '00' * 31 + '20' + bytecode_len_enc + bytecode.ljust(bytecode_len_ceil*2, '0')
                    ret_len = len(ret_bytes) // 2
                    ret_bytes = bytes.fromhex(ret_bytes)

                    ret = BitVecVal(int.from_bytes(ret_bytes, 'big'), ret_len * 8)
                # vm.prank(address)
                elif eq(arg.sort(), BitVecSort((4+32)*8)) and simplify(Extract(287, 256, arg)) == hevm_cheat_code.prank_sig:
                    result = ex.prank.prank(uint160(Extract(255, 0, arg)))
                    if not result:
                        ex.error = 'You have an active prank already.'
                        out.append(ex)
                        return
                # vm.startPrank(address)
                elif eq(arg.sort(), BitVecSort((4+32)*8)) and simplify(Extract(287, 256, arg)) == hevm_cheat_code.start_prank_sig:
                    result = ex.prank.startPrank(uint160(Extract(255, 0, arg)))
                    if not result:
                        ex.error = 'You have an active prank already.'
                        out.append(ex)
                        return
                # vm.stopPrank()
                elif eq(arg.sort(), BitVecSort((4)*8)) and simplify(Extract(31, 0, arg)) == hevm_cheat_code.stop_prank_sig:
                    ex.prank.stopPrank()
                # vm.deal(address,uint256)
                elif eq(arg.sort(), BitVecSort((4+32*2)*8)) and simplify(Extract(543, 512, arg)) == hevm_cheat_code.deal_sig:
                    who = uint160(Extract(511, 256, arg))
                    amount = simplify(Extract(255, 0, arg))
                    ex.balance_update(who, amount)
                # vm.store(address,bytes32,bytes32)
                elif eq(arg.sort(), BitVecSort((4+32*3)*8)) and simplify(Extract(799, 768, arg)) == hevm_cheat_code.store_sig:
                    store_account = uint160(Extract(767, 512, arg))
                    store_slot = simplify(Extract(511, 256, arg))
                    store_value = simplify(Extract(255, 0, arg))
                    if store_account in ex.storage:
                        ex.sstore(store_account, store_slot, store_value)
                    else:
                        ex.error = f'uninitialized account: {store_account}'
                        out.append(ex)
                        return
                # vm.load(address,bytes32)
                elif eq(arg.sort(), BitVecSort((4+32*2)*8)) and simplify(Extract(543, 512, arg)) == hevm_cheat_code.load_sig:
                    load_account = uint160(Extract(511, 256, arg))
                    load_slot = simplify(Extract(255, 0, arg))
                    if load_account in ex.storage:
                        ret = ex.sload(load_account, load_slot)
                    else:
                        ex.error = f'uninitialized account: {load_account}'
                        out.append(ex)
                        return
                # vm.fee(uint256)
                elif eq(arg.sort(), BitVecSort((4+32)*8)) and simplify(Extract(287, 256, arg)) == hevm_cheat_code.fee_sig:
                    ex.block.basefee = simplify(Extract(255, 0, arg))
                # vm.chainId(uint256)
                elif eq(arg.sort(), BitVecSort((4+32)*8)) and simplify(Extract(287, 256, arg)) == hevm_cheat_code.chainid_sig:
                    ex.block.chainid = simplify(Extract(255, 0, arg))
                # vm.coinbase(address)
                elif eq(arg.sort(), BitVecSort((4+32)*8)) and simplify(Extract(287, 256, arg)) == hevm_cheat_code.coinbase_sig:
                    ex.block.coinbase = uint160(Extract(255, 0, arg))
                # vm.difficulty(uint256)
                elif eq(arg.sort(), BitVecSort((4+32)*8)) and simplify(Extract(287, 256, arg)) == hevm_cheat_code.difficulty_sig:
                    ex.block.difficulty = simplify(Extract(255, 0, arg))
                # vm.roll(uint256)
                elif eq(arg.sort(), BitVecSort((4+32)*8)) and simplify(Extract(287, 256, arg)) == hevm_cheat_code.roll_sig:
                    ex.block.number = simplify(Extract(255, 0, arg))
                # vm.warp(uint256)
                elif eq(arg.sort(), BitVecSort((4+32)*8)) and simplify(Extract(287, 256, arg)) == hevm_cheat_code.warp_sig:
                    ex.block.timestamp = simplify(Extract(255, 0, arg))
                # vm.etch(address,bytes)
                elif extract_funsig(arg) == hevm_cheat_code.etch_sig:
                    who = simplify(extract_bytes(arg, 4 + 12, 20))

                    # who must be concrete
                    if not is_bv_value(who):
                        ex.error = f'vm.etch(address who, bytes code) must have concrete argument `who` but received {who}'
                        out.append(ex)
                        return

                    # code must be concrete
                    try:
                        code_offset = int_of(extract_bytes(arg, 4 + 32, 32))
                        code_length = int_of(extract_bytes(arg, 4 + code_offset, 32))
                        code_int = int_of(extract_bytes(arg, 4 + code_offset + 32, code_length))
                        code_bytes = code_int.to_bytes(code_length, 'big')

                        ex.code[who] = Contract(code_bytes)
                    except Exception as e:
                        ex.error = f'vm.etch(address who, bytes code) must have concrete argument `code` but received calldata {arg}'
                        out.append(ex)
                        return

                else:
                    # TODO: support other cheat codes
                    ex.error = str('Unsupported cheat code: calldata: ' + str(arg))
                    out.append(ex)
                    return

            # store return value
            if ret_size > 0:
                wstore(ex.st.memory, ret_loc, ret_size, ret)

            # propagate callee's output to caller, which could be None
            ex.output = ret

            ex.calls.append((exit_code_var, exit_code, ex.output))

            ex.next_pc()
            stack.append((ex, step_id))

        # separately handle known / unknown external calls

        # TODO: avoid relying directly on dict membership here
        # it is based on hashing of the z3 expr objects rather than equivalence
        if to in ex.code:
            call_known()
        else:
            call_unknown()

    def create(self, ex: Exec, stack: List[Tuple[Exec,int]], step_id: int, out: List[Exec], bounded_loops: List[str]) -> None:
        value: Word = ex.st.pop()
        loc: int = int_of(ex.st.pop(), 'symbolic CREATE offset')
        size: int = int_of(ex.st.pop(), 'symbolic CREATE size')

        # contract creation code
        create_hexcode = wload(ex.st.memory, loc, size)
        create_code = Contract(create_hexcode)

        # new account address
        new_addr = ex.new_address()

        for addr in ex.code:
            ex.solver.add(new_addr != addr) # ensure new address is fresh

        # setup new account
        ex.code[new_addr] = create_code # existing code must be empty
        ex.storage[new_addr] = {}       # existing storage may not be empty and reset here

        # lookup prank
        caller = ex.prank.lookup(ex.this, new_addr)

        # transfer value
        ex.solver.add(UGE(ex.balance_of(caller), value)) # assume balance is enough; otherwise ignore this path
        if not (is_bv_value(value) and value.as_long() == 0):
            ex.balance_update(caller,   self.arith(ex, EVM.SUB, ex.balance_of(caller),   value))
            ex.balance_update(new_addr, self.arith(ex, EVM.ADD, ex.balance_of(new_addr), value))

        # execute contract creation code
        (new_exs, new_steps, new_bounded_loops) = self.run(Exec(
            code      = ex.code,
            storage   = ex.storage,
            balance   = ex.balance,
            #
            block     = ex.block,
            #
            calldata  = [],
            callvalue = value,
            caller    = ex.this,
            this      = new_addr,
            #
            pc        = 0,
            st        = State(),
            jumpis    = {},
            output    = None,
            symbolic  = False,
            prank     = Prank(),
            #
            solver    = ex.solver,
            path      = ex.path,
            #
            log       = ex.log,
            cnts      = ex.cnts,
            sha3s     = ex.sha3s,
            storages  = ex.storages,
            balances  = ex.balances,
            calls     = ex.calls,
            failed    = ex.failed,
            error     = ex.error,
        ))

        bounded_loops.extend(new_bounded_loops)

        # process result
        for idx, new_ex in enumerate(new_exs):
            # sanity checks
            if new_ex.failed: raise ValueError(new_ex)

            opcode = new_ex.current_opcode()
            if opcode in [EVM.STOP, EVM.RETURN]:
                # new contract code
                new_hexcode = new_ex.output
                new_code = Contract(new_hexcode)

                # set new contract code
                new_ex.code[new_addr] = new_code

                # restore tx msg
                new_ex.calldata  = ex.calldata
                new_ex.callvalue = ex.callvalue
                new_ex.caller    = ex.caller
                new_ex.this      = ex.this

                # restore vm state
                new_ex.pc = ex.pc
                new_ex.st = deepcopy(ex.st)
                new_ex.jumpis = deepcopy(ex.jumpis)
                new_ex.output = None # output is reset, not restored
                new_ex.symbolic = ex.symbolic
                new_ex.prank = ex.prank

                # push new address to stack
                new_ex.st.push(uint256(new_addr))

                # add to worklist
                new_ex.next_pc()
                stack.append((new_ex, step_id))
            else:
                # creation failed
                out.append(new_ex)

    def jumpi(self, ex: Exec, stack: List[Tuple[Exec,int]], step_id: int, bounded_loops: List[str]) -> None:
        jid = ex.jumpi_id()

        source: int = ex.pc
        target: int = int_of(ex.st.pop(), 'symbolic JUMPI target')
        cond: Word = ex.st.pop()

        visited = ex.jumpis.get(jid, {True: 0, False: 0})

        cond_true = simplify(is_non_zero(cond))
        cond_false = simplify(is_zero(cond))

        potential_true: bool = ex.check(cond_true) != unsat
        potential_false: bool = ex.check(cond_false) != unsat

        # note: both may be false if the previous path condition was considered unknown but turns out to be unsat later

        follow_true = False
        follow_false = False

        if potential_true and potential_false: # for loop unrolling
            follow_true = visited[True] < self.options['max_loop']
            follow_false = visited[False] < self.options['max_loop']
            if not (follow_true and follow_false):
                bounded_loops.append(jid)
        else: # for constant-bounded loops
            follow_true = potential_true
            follow_false = potential_false

        new_ex_true = None
        new_ex_false = None

        if follow_true:
            if follow_false:
                new_ex_true = self.create_branch(ex, cond_true, target)
            else:
                new_ex_true = ex
                new_ex_true.solver.add(cond_true)
                new_ex_true.path.append(str(cond_true))
                new_ex_true.pc = target

        if follow_false:
            new_ex_false = ex
            new_ex_false.solver.add(cond_false)
            new_ex_false.path.append(str(cond_false))
            new_ex_false.next_pc()

        if new_ex_true:
            if potential_true and potential_false:
                new_ex_true.jumpis[jid] = {True: visited[True] + 1, False: visited[False]}
            stack.append((new_ex_true, step_id))

        if new_ex_false:
            if potential_true and potential_false:
                new_ex_false.jumpis[jid] = {True: visited[True], False: visited[False] + 1}
            stack.append((new_ex_false, step_id))

    def jump(self, ex: Exec, stack: List[Tuple[Exec,int]], step_id: int) -> None:
        dst = ex.st.pop()

        # if dst is concrete, just jump
        if is_concrete(dst):
            ex.pc = int_of(dst)
            stack.append((ex, step_id))

        # otherwise, create a new execution for feasible targets
        elif self.options['sym_jump']:
            for target in ex.code[ex.this].valid_jump_destinations():
                target_reachable = simplify(dst == target)
                if ex.check(target_reachable) != unsat: # jump
                    if self.options.get('debug'):
                        print(f'We can jump to {target} with model {ex.solver.model()}')
                    new_ex = self.create_branch(ex, target_reachable, target)
                    stack.append((new_ex, step_id))
        else:
            raise NotConcreteError(f'symbolic JUMP target: {dst}')

    def create_branch(self, ex: Exec, cond: BitVecRef, target: int) -> Exec:
        new_solver = SolverFor('QF_AUFBV')
        new_solver.set(timeout=self.options['timeout'])
        new_solver.add(ex.solver.assertions())
        new_solver.add(cond)
        new_path = deepcopy(ex.path)
        new_path.append(str(cond))
        new_ex = Exec(
            code     = ex.code.copy(), # shallow copy for potential new contract creation; existing code doesn't change
            storage  = deepcopy(ex.storage),
            balance  = deepcopy(ex.balance),
            #
            block    = deepcopy(ex.block),
            #
            calldata = ex.calldata,
            callvalue= ex.callvalue,
            caller   = ex.caller,
            this     = ex.this,
            #
            pc       = target,
            st       = deepcopy(ex.st),
            jumpis   = deepcopy(ex.jumpis),
            output   = deepcopy(ex.output),
            symbolic = ex.symbolic,
            prank    = deepcopy(ex.prank),
            #
            solver   = new_solver,
            path     = new_path,
            #
            log      = deepcopy(ex.log),
            cnts     = deepcopy(ex.cnts),
            sha3s    = deepcopy(ex.sha3s),
            storages = deepcopy(ex.storages),
            balances = deepcopy(ex.balances),
            calls    = deepcopy(ex.calls),
            failed   = ex.failed,
            error    = ex.error,
        )
        return new_ex

    def sym_byte_of(self, idx: BitVecRef, w: BitVecRef) -> BitVecRef:
        '''generate symbolic BYTE opcode result using 32 nested ite'''
        def gen_nested_ite(curr: int) -> BitVecRef:
            if curr < 32:
                return If(idx == con(curr), Extract((31-curr)*8+7, (31-curr)*8, w), gen_nested_ite(curr+1))
            else:
                return con(0, 8)
        # If(idx == 0, Extract(255, 248, w), If(idx == 1, Extract(247, 240, w), ..., If(idx == 31, Extract(7, 0, w), 0)...))
        return ZeroExt(248, gen_nested_ite(0))

    def run(self, ex0: Exec) -> Tuple[List[Exec], Steps]:
        out: List[Exec] = []
        bounded_loops: List[str] = []
        steps: Steps = {}
        step_id: int = 0

        stack: List[Tuple[Exec,int]] = [(ex0, 0)]
        while stack:
            try:
                if 'max_width' in self.options and len(out) >= self.options['max_width']: break

                (ex, prev_step_id) = stack.pop()
                step_id += 1

                insn = ex.current_instruction()
                opcode = insn.opcode
                ex.cnts['opcode'][opcode] += 1

                if 'max_depth' in self.options and sum(ex.cnts['opcode'].values()) > self.options['max_depth']:
                    continue

                if self.options.get('log'):
                    if opcode == EVM.JUMPI:
                        steps[step_id] = {'parent': prev_step_id, 'exec': str(ex)}
                #   elif opcode == EVM.CALL:
                #       steps[step_id] = {'parent': prev_step_id, 'exec': str(ex) + ex.st.str_memory() + '\n'}
                    else:
                    #   steps[step_id] = {'parent': prev_step_id, 'exec': ex.summary()}
                        steps[step_id] = {'parent': prev_step_id, 'exec': str(ex)}
                    if self.options.get('verbose', 0) >= 3:
                        print(ex)

                if opcode == EVM.STOP:
                    ex.output = None
                    out.append(ex)
                    continue

                elif opcode == EVM.INVALID:
                    ex.output = None
                    out.append(ex)
                    continue

                elif opcode == EVM.REVERT:
                    ex.output = ex.st.ret()
                    out.append(ex)
                    continue

                elif opcode == EVM.RETURN:
                    ex.output = ex.st.ret()
                    out.append(ex)
                    continue

                elif opcode == EVM.JUMPI:
                    self.jumpi(ex, stack, step_id, bounded_loops)
                    continue

                elif opcode == EVM.JUMP:
                    self.jump(ex, stack, step_id)
                    continue

                elif opcode == EVM.JUMPDEST:
                    pass

                elif EVM.ADD <= opcode <= EVM.SMOD: # ADD MUL SUB DIV SDIV MOD SMOD
                    ex.st.push(self.arith(ex, opcode, ex.st.pop(), ex.st.pop()))

                elif EVM.ADDMOD <= opcode <= EVM.MULMOD: # ADDMOD MULMOD
                    ex.st.push(self.arith2(ex, opcode, ex.st.pop(), ex.st.pop(), ex.st.pop()))

                elif opcode == EVM.EXP:
                    ex.st.push(self.arith(ex, opcode, ex.st.pop(), ex.st.pop()))

                elif opcode == EVM.LT:
                    w1 = b2i(ex.st.pop())
                    w2 = b2i(ex.st.pop())
                    ex.st.push(ULT(w1, w2)) # bvult
                elif opcode == EVM.GT:
                    w1 = b2i(ex.st.pop())
                    w2 = b2i(ex.st.pop())
                    ex.st.push(UGT(w1, w2)) # bvugt
                elif opcode == EVM.SLT:
                    w1 = b2i(ex.st.pop())
                    w2 = b2i(ex.st.pop())
                    ex.st.push(w1 < w2) # bvslt
                elif opcode == EVM.SGT:
                    w1 = b2i(ex.st.pop())
                    w2 = b2i(ex.st.pop())
                    ex.st.push(w1 > w2) # bvsgt

                elif opcode == EVM.EQ:
                    w1 = ex.st.pop()
                    w2 = ex.st.pop()
                    if eq(w1.sort(), w2.sort()):
                        ex.st.push(w1 == w2)
                    else:
                        if is_bool(w1):
                            if not is_bv(w2): raise ValueError(w2)
                            ex.st.push(If(w1, con(1), con(0)) == w2)
                        else:
                            if not is_bv(w1): raise ValueError(w1)
                            if not is_bool(w2): raise ValueError(w2)
                            ex.st.push(w1 == If(w2, con(1), con(0)))
                elif opcode == EVM.ISZERO:
                    ex.st.push(is_zero(ex.st.pop()))

                elif opcode == EVM.AND:
                    ex.st.push(and_of(ex.st.pop(), ex.st.pop()))
                elif opcode == EVM.OR:
                    ex.st.push(or_of(ex.st.pop(), ex.st.pop()))
                elif opcode == EVM.NOT:
                    ex.st.push(~ ex.st.pop()) # bvnot
                elif opcode == EVM.SHL:
                    w = ex.st.pop()
                    ex.st.push(b2i(ex.st.pop()) << b2i(w)) # bvshl
                elif opcode == EVM.SAR:
                    w = ex.st.pop()
                    ex.st.push(ex.st.pop() >> w) # bvashr
                elif opcode == EVM.SHR:
                    w = ex.st.pop()
                    ex.st.push(LShR(ex.st.pop(), w)) # bvlshr

                elif opcode == EVM.SIGNEXTEND:
                    w = int_of(ex.st.pop(), 'symbolic SIGNEXTEND size')
                    if w <= 30: # if w == 31, result is SignExt(0, value) == value
                        bl = (w + 1) * 8
                        ex.st.push(SignExt(256 - bl, Extract(bl - 1, 0, ex.st.pop())))

                elif opcode == EVM.XOR:
                    ex.st.push(ex.st.pop() ^ ex.st.pop()) # bvxor

                elif opcode == EVM.CALLDATALOAD:
                    if ex.calldata is None:
                        ex.st.push(f_calldataload(ex.st.pop()))
                    else:
                        offset: int = int_of(ex.st.pop(), 'symbolic CALLDATALOAD offset')
                        ex.st.push(Concat((ex.calldata + [BitVecVal(0, 8)] * 32)[offset:offset+32]))
                    #   try:
                    #       offset: int = int(str(ex.st.pop()))
                    #       ex.st.push(Concat(ex.calldata[offset:offset+32]))
                    #   except:
                    #       ex.st.push(f_calldataload(ex.st.pop()))
                elif opcode == EVM.CALLDATASIZE:
                    if ex.calldata is None:
                        ex.st.push(f_calldatasize())
                    else:
                        ex.st.push(con(len(ex.calldata)))
                elif opcode == EVM.CALLVALUE:
                    ex.st.push(ex.callvalue)
                elif opcode == EVM.CALLER:
                    ex.st.push(uint256(ex.caller))
                elif opcode == EVM.ORIGIN:
                    ex.st.push(uint256(f_origin()))
                elif opcode == EVM.ADDRESS:
                    ex.st.push(uint256(ex.this))
                elif opcode == EVM.EXTCODESIZE:
                    address = uint160(ex.st.pop())
                    if address in ex.code:
                        codesize = con(len(ex.code[address]))
                    else:
                        codesize = f_extcodesize(address)
                        if address == hevm_cheat_code.address or address == halmos_cheat_code.address:
                            ex.solver.add(codesize > 0)
                    ex.st.push(codesize)
                elif opcode == EVM.EXTCODEHASH:
                    ex.st.push(f_extcodehash(ex.st.pop()))
                elif opcode == EVM.CODESIZE:
                    ex.st.push(con(len(ex.code[ex.this])))
                elif opcode == EVM.GAS:
                    ex.st.push(f_gas(con(ex.new_gas_id())))
                elif opcode == EVM.GASPRICE:
                    ex.st.push(f_gasprice())

                elif opcode == EVM.BASEFEE:
                    ex.st.push(ex.block.basefee)
                elif opcode == EVM.CHAINID:
                    ex.st.push(ex.block.chainid)
                elif opcode == EVM.COINBASE:
                    ex.st.push(uint256(ex.block.coinbase))
                elif opcode == EVM.DIFFICULTY:
                    ex.st.push(ex.block.difficulty)
                elif opcode == EVM.GASLIMIT:
                    ex.st.push(ex.block.gaslimit)
                elif opcode == EVM.NUMBER:
                    ex.st.push(ex.block.number)
                elif opcode == EVM.TIMESTAMP:
                    ex.st.push(ex.block.timestamp)

                elif opcode == EVM.PC:
                    ex.st.push(con(ex.pc))

                elif opcode == EVM.BLOCKHASH:
                    ex.st.push(f_blockhash(ex.st.pop()))

                elif opcode == EVM.BALANCE:
                    ex.st.push(ex.balance_of(uint160(ex.st.pop())))
                elif opcode == EVM.SELFBALANCE:
                    ex.st.push(ex.balance_of(ex.this))

                elif opcode == EVM.CALL or opcode == EVM.STATICCALL:
                    self.call(ex, opcode, stack, step_id, out, bounded_loops)
                    continue

                elif opcode == EVM.SHA3:
                    ex.sha3()

                elif opcode == EVM.CREATE:
                    self.create(ex, stack, step_id, out, bounded_loops)
                    continue

                elif opcode == EVM.POP:
                    ex.st.pop()
                elif opcode == EVM.MLOAD:
                    ex.st.mload()
                elif opcode == EVM.MSTORE:
                    ex.st.mstore(True)
                elif opcode == EVM.MSTORE8:
                    ex.st.mstore(False)

                elif opcode == EVM.MSIZE:
                    size: int = len(ex.st.memory)
                    size = ((size + 31) // 32) * 32 # round up to the next multiple of 32
                    ex.st.push(con(size))

                elif opcode == EVM.SLOAD:
                    ex.st.push(ex.sload(ex.this, ex.st.pop()))
                elif opcode == EVM.SSTORE:
                    ex.sstore(ex.this, ex.st.pop(), ex.st.pop())

                elif opcode == EVM.RETURNDATASIZE:
                    ex.st.push(con(ex.returndatasize()))
                elif opcode == EVM.RETURNDATACOPY:
                    loc: int = ex.st.mloc()
                    offset: int = int_of(ex.st.pop(), 'symbolic RETURNDATACOPY offset')
                    size: int = int_of(ex.st.pop(), 'symbolic RETURNDATACOPY size') # size (in bytes)
                    wstore_partial(ex.st.memory, loc, offset, size, ex.output, ex.returndatasize())

                elif opcode == EVM.CALLDATACOPY:
                    loc: int = ex.st.mloc()
                    offset: int = int_of(ex.st.pop(), 'symbolic CALLDATACOPY offset')
                    size: int = int_of(ex.st.pop(), 'symbolic CALLDATACOPY size') # size (in bytes)
                    if size > 0:
                        if ex.calldata is None:
                            f_calldatacopy = Function('calldatacopy_'+str(size*8), BitVecSort(256), BitVecSort(size*8))
                            data = f_calldatacopy(offset)
                            wstore(ex.st.memory, loc, size, data)
                        else:
                            if offset + size <= len(ex.calldata):
                                wstore_bytes(ex.st.memory, loc, size, ex.calldata[offset:offset+size])
                            elif offset == len(ex.calldata): # copy zero bytes
                                wstore_bytes(ex.st.memory, loc, size, [BitVecVal(0, 8) for _ in range(size)])
                            else:
                                raise ValueError(offset, size, len(ex.calldata))

                elif opcode == EVM.CODECOPY:
                    loc: int = ex.st.mloc()
                    pc: int = int_of(ex.st.pop(), 'symbolic CODECOPY offset')
                    size: int = int_of(ex.st.pop(), 'symbolic CODECOPY size') # size (in bytes)
                    wextend(ex.st.memory, loc, size)
                    for i in range(size):
                        ex.st.memory[loc + i] = ex.read_code(pc + i)

                elif opcode == EVM.BYTE:
                    idx = ex.st.pop()
                    w = ex.st.pop()
                    if is_bv_value(idx):
                        idx = idx.as_long()
                        if idx < 0: raise ValueError(idx)
                        if idx >= 32:
                            ex.st.push(con(0))
                        else:
                            ex.st.push(ZeroExt(248, Extract((31-idx)*8+7, (31-idx)*8, w)))
                    else:
                        if self.options['debug']: print(f'Warning: the use of symbolic BYTE indexing may potentially impact the performance of symbolic reasoning: BYTE {idx} {w}')
                        ex.st.push(self.sym_byte_of(idx, w))

                elif EVM.LOG0 <= opcode <= EVM.LOG4:
                    num_keys: int = opcode - EVM.LOG0
                    loc: int = ex.st.mloc()
                    size: int = int_of(ex.st.pop(), 'symbolic LOG data size') # size (in bytes)
                    keys = []
                    for _ in range(num_keys):
                        keys.append(ex.st.pop())
                    ex.log.append((keys, wload(ex.st.memory, loc, size) if size > 0 else None))

                elif opcode == EVM.PUSH0:
                    ex.st.push(con(0))

                elif EVM.PUSH1 <= opcode <= EVM.PUSH32:
                    if is_concrete(insn.operand):
                        val = int_of(insn.operand)
                        if opcode == EVM.PUSH32 and val in sha3_inv: # restore precomputed hashes
                            ex.sha3_data(con(sha3_inv[val]), 32)
                        else:
                            ex.st.push(con(val))
                    else:
                        if opcode == EVM.PUSH32:
                            ex.st.push(insn.operand)
                        else:
                            ex.st.push(ZeroExt((EVM.PUSH32 - opcode)*8, insn.operand))
                elif EVM.DUP1 <= opcode <= EVM.DUP16:
                    ex.st.dup(opcode - EVM.DUP1 + 1)
                elif EVM.SWAP1 <= opcode <= EVM.SWAP16:
                    ex.st.swap(opcode - EVM.SWAP1 + 1)

                else:
                    out.append(ex)
                    continue

                ex.next_pc()
                stack.append((ex, step_id))

            except NotConcreteError as err:
                ex.error = f'{err}'
                out.append(ex)
                continue

            except Exception as err:
                if self.options['debug']:
                    print(ex)
                raise

        return (out, steps, bounded_loops)

    def mk_exec(
        self,
        #
        code,
        storage,
        balance,
        #
        block,
        #
        calldata,
        callvalue,
        caller,
        this,
        #
    #   pc,
    #   st,
    #   jumpis,
    #   output,
        symbolic,
    #   prank,
        #
        solver,
    #   path,
        #
    #   log,
    #   cnts,
    #   sha3s,
    #   storages,
    #   balances,
    #   calls,
    #   failed,
    #   error,
    ) -> Exec:
        return Exec(
            code     = code,
            storage  = storage,
            balance  = balance,
            #
            block    = block,
            #
            calldata = calldata,
            callvalue= callvalue,
            caller   = caller,
            this     = this,
            #
            pc       = 0,
            st       = State(),
            jumpis   = {},
            output   = None,
            symbolic = symbolic,
            prank    = Prank(),
            #
            solver   = solver,
            path     = [],
            #
            log      = [],
            cnts     = defaultdict(lambda: defaultdict(int)),
            sha3s    = [],
            storages = {},
            balances = {},
            calls    = [],
            failed   = False,
            error    = '',
        )<|MERGE_RESOLUTION|>--- conflicted
+++ resolved
@@ -937,29 +937,19 @@
         if op == EVM.ADDMOD:
             r1 = self.arith(ex, EVM.ADD, simplify(ZeroExt(1, w1)), simplify(ZeroExt(1, w2))) # to avoid add overflow
             r2 = self.arith(ex, EVM.MOD, simplify(r1), simplify(ZeroExt(1, w3)))
-<<<<<<< HEAD
-=======
             if r1.size() != 257: raise ValueError(r1)
             if r2.size() != 257: raise ValueError(r2)
->>>>>>> cc1fdd39
             return Extract(255, 0, r2)
         elif op == EVM.MULMOD:
             r1 = self.arith(ex, EVM.MUL, simplify(ZeroExt(256, w1)), simplify(ZeroExt(256, w2))) # to avoid mul overflow
             r2 = self.arith(ex, EVM.MOD, simplify(r1), simplify(ZeroExt(256, w3)))
-<<<<<<< HEAD
-=======
             if r1.size() != 512: raise ValueError(r1)
             if r2.size() != 512: raise ValueError(r2)
->>>>>>> cc1fdd39
             return Extract(255, 0, r2)
         else:
             raise ValueError(op)
 
-<<<<<<< HEAD
     def call(self, ex: Exec, op: int, stack: List[Tuple[Exec,int]], step_id: int, out: List[Exec], bounded_loops: List[str]) -> None:
-=======
-    def call(self, ex: Exec, op: int, stack: List[Tuple[Exec,int]], step_id: int, out: List[Exec]) -> None:
->>>>>>> cc1fdd39
         gas = ex.st.pop()
 
         to = uint160(ex.st.pop())
