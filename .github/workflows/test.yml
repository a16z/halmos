name: Test

on:
  push:
    branches: [main]
  pull_request:
    branches: [main]
  workflow_dispatch:
    inputs:
<<<<<<< HEAD
      pytest-xdist:
        description: 'pytest-xdist'
        required: true
        default: "pytest -n 4"
        type: choice
        options:
          - "pytest"
          - "pytest -n 4"
          - "pytest -s --log-cli-level=NOTSET"
=======
      halmos-options:
        description: "additional halmos options"
        required: false
        type: string
        default: ""
      pytest-options:
        description: "additional pytest options"
        required: false
        type: string
        default: ""
>>>>>>> 80f656f6

jobs:
  test:
    runs-on: ${{ matrix.os }}

    strategy:
      fail-fast: false
      matrix:
        os: ["macos-latest", "ubuntu-latest", "windows-latest"]
        python-version: ["3.9", "3.10", "3.11", "3.12"]
        parallel: ["", "--test-parallel"]
        storage-layout: ["solidity", "generic"]
        cache-solver: ["", "--cache-solver"]

    steps:
      - uses: actions/checkout@v4
        # with:
        #   submodules: recursive

      - name: Install Foundry
        uses: foundry-rs/foundry-toolchain@v1

      - name: Set up Python ${{ matrix.python-version }}
        uses: actions/setup-python@v5
        with:
          python-version: ${{ matrix.python-version }}

      - name: Install dependencies
        run: |
          python -m pip install --upgrade pip
          python -m pip install -r requirements-dev.txt

      - name: Install Halmos
        run: python -m pip install -e .

      - name: Run pytest
<<<<<<< HEAD
        run: ${{ inputs.pytest-xdist }} -v -k "not long and not ffi" --ignore=tests/lib --halmos-options="-v -st ${{ matrix.parallel }} --storage-layout ${{ matrix.storage-layout }} ${{ matrix.cache-solver }} --solver-timeout-assertion 0"
=======
        run: pytest -n 4 -v -k "not long and not ffi" --ignore=tests/lib --halmos-options="-st ${{ matrix.parallel }} --storage-layout ${{ matrix.storage-layout }} --solver-timeout-assertion 0 ${{ inputs.halmos-options }}" ${{ inputs.pytest-options }}
>>>>>>> 80f656f6
<|MERGE_RESOLUTION|>--- conflicted
+++ resolved
@@ -7,17 +7,6 @@
     branches: [main]
   workflow_dispatch:
     inputs:
-<<<<<<< HEAD
-      pytest-xdist:
-        description: 'pytest-xdist'
-        required: true
-        default: "pytest -n 4"
-        type: choice
-        options:
-          - "pytest"
-          - "pytest -n 4"
-          - "pytest -s --log-cli-level=NOTSET"
-=======
       halmos-options:
         description: "additional halmos options"
         required: false
@@ -28,7 +17,6 @@
         required: false
         type: string
         default: ""
->>>>>>> 80f656f6
 
 jobs:
   test:
@@ -65,8 +53,4 @@
         run: python -m pip install -e .
 
       - name: Run pytest
-<<<<<<< HEAD
-        run: ${{ inputs.pytest-xdist }} -v -k "not long and not ffi" --ignore=tests/lib --halmos-options="-v -st ${{ matrix.parallel }} --storage-layout ${{ matrix.storage-layout }} ${{ matrix.cache-solver }} --solver-timeout-assertion 0"
-=======
-        run: pytest -n 4 -v -k "not long and not ffi" --ignore=tests/lib --halmos-options="-st ${{ matrix.parallel }} --storage-layout ${{ matrix.storage-layout }} --solver-timeout-assertion 0 ${{ inputs.halmos-options }}" ${{ inputs.pytest-options }}
->>>>>>> 80f656f6
+        run: pytest -n 4 -v -k "not long and not ffi" --ignore=tests/lib --halmos-options="-st ${{ matrix.parallel }} --storage-layout ${{ matrix.storage-layout }} ${{ matrix.cache-solver }} --solver-timeout-assertion 0 ${{ inputs.halmos-options }}" ${{ inputs.pytest-options }}