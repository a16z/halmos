--- conflicted
+++ resolved
@@ -690,19 +690,15 @@
                 "num_bounded_loops": null
             },
             {
-<<<<<<< HEAD
+                "name": "check_prank_Constructor(address)",
+                "exitcode": 0,
+                "num_models": 0,
+                "num_paths": null,
+                "time": null,
+                "num_bounded_loops": null
+            },
+            {
                 "name": "check_prank_External(address)",
-=======
-                "name": "checkPrankConstructor(address)",
-                "exitcode": 0,
-                "num_models": 0,
-                "num_paths": null,
-                "time": null,
-                "num_bounded_loops": null
-            },
-            {
-                "name": "checkPrankExternal(address)",
->>>>>>> d7e3a4e0
                 "exitcode": 0,
                 "num_models": 0,
                 "num_paths": null,
