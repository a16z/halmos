--- conflicted
+++ resolved
@@ -18,7 +18,6 @@
         assertLt(x, 100);
     }
 
-<<<<<<< HEAD
     function testGetCode(uint x) public {
         Counter counter = Counter(deployCode("./out/Counter.sol/Counter.json"));
         counter.set(x);
@@ -29,9 +28,7 @@
         assertEq(counter2.cnt(), x);
     }
 
-=======
     /* TODO: support vm.prank cheatcode
->>>>>>> 1bcbe591
     function testPrank(address x) public {
         vm.prank(x); // not supported
     }
