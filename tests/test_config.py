--- conflicted
+++ resolved
@@ -169,10 +169,6 @@
 
     # then the config object should have the expected values
     assert config.verbose == 3
-<<<<<<< HEAD
-=======
-    assert config.symbolic_storage is True
->>>>>>> 41a0917a
     assert config.loop == 2
 
     # and each value should have the expected source
