[build-system]
requires = ["setuptools>=61.0", "setuptools_scm[toml]>=6.2"]
build-backend = "setuptools.build_meta"

[tool.setuptools_scm]

[project]
name = "halmos"
description = "A symbolic testing tool for EVM smart contracts"
readme = "README.md"
authors = [
    { name="a16z crypto" },
]
maintainers = [
    { name="Daejun Park" },
    { name="karmacoma <karma@coma.lol>" },
]
classifiers = [
    "Programming Language :: Python :: 3",
    "License :: OSI Approved :: GNU Affero General Public License v3",
    "Operating System :: OS Independent",
]
requires-python = ">=3.11"
dependencies = [
    "sortedcontainers>=2.4.0",
    "toml>=0.10.2",
    "z3-solver==4.12.6.0",
    "eth_hash[pysha3]>=0.7.0",
    "rich>=13.9.4",
    "xxhash>=3.5.0",
    "psutil>=6.1.0",
    "requests>=2.32.3",
<<<<<<< HEAD
    "yices-solver~=2.6.4",
    "python-dotenv>=1.1.0",
=======
    "yices-solver>=2.6.4,<2.6.5",
>>>>>>> 64a854f3
]
dynamic = ["version"]

[project.scripts]
halmos = "halmos.__main__:main"

[project.urls]
"Homepage" = "https://github.com/a16z/halmos"

# development dependencies, can be installed with
#   uv sync --extra dev
# or
#   pip install -e ".[dev]"
# (see CONTRIBUTING.md for more details)
[project.optional-dependencies]
dev = [
    "pre-commit>=4.0.1",
    "pytest>=8.3.4",
    "ruff>=0.8.1",
]

[tool.pytest.ini_options]
# TODO: re-add test_traces.py when we have a better way to support it in CI
addopts = "--ignore=tests/lib --ignore=tests/test_traces.py"
# addopts = "--ignore=tests/lib"

[tool.ruff.lint]
select = [
    "E",  # pycodestyle
    "F",  # pyflakes
    "UP", # pyupgrade
    "B",  # flake8-bugbear
    "SIM",# flake8-simplify
    "I",  # isort
]
ignore = [
    "E501",  # line too long
]
exclude = [
    "tests/lib/**"
]<|MERGE_RESOLUTION|>--- conflicted
+++ resolved
@@ -30,12 +30,8 @@
     "xxhash>=3.5.0",
     "psutil>=6.1.0",
     "requests>=2.32.3",
-<<<<<<< HEAD
-    "yices-solver~=2.6.4",
+    "yices-solver>=2.6.4,<2.6.5",
     "python-dotenv>=1.1.0",
-=======
-    "yices-solver>=2.6.4,<2.6.5",
->>>>>>> 64a854f3
 ]
 dynamic = ["version"]
 
