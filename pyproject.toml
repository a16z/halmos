[build-system]
requires = ["setuptools>=61.0", "setuptools_scm[toml]>=6.2"]
build-backend = "setuptools.build_meta"

[tool.setuptools_scm]

[project]
name = "halmos"
description = "A symbolic testing tool for EVM smart contracts"
readme = "README.md"
authors = [
    { name="a16z crypto" },
]
maintainers = [
    { name="Daejun Park" },
    { name="karmacoma <karma@coma.lol>" },
]
classifiers = [
    "Programming Language :: Python :: 3",
    "License :: OSI Approved :: GNU Affero General Public License v3",
    "Operating System :: OS Independent",
]
requires-python = ">=3.9"
dependencies = [
<<<<<<< HEAD
    "z3-solver",
    "toml",
=======
    "sortedcontainers>=2.4.0",
    "z3-solver==4.12.6.0",
>>>>>>> b5bef1f2
]
dynamic = ["version"]

[project.scripts]
halmos = "halmos.__main__:main"

[project.urls]
"Homepage" = "https://github.com/a16z/halmos"

[tool.black]
target-version = ["py39", "py310", "py311", "py312"]

[tool.pytest.ini_options]
# TODO: re-add test_traces.py when we have a better way to support it in CI
addopts = "--ignore=tests/lib --ignore=tests/test_traces.py"
# addopts = "--ignore=tests/lib"<|MERGE_RESOLUTION|>--- conflicted
+++ resolved
@@ -22,13 +22,9 @@
 ]
 requires-python = ">=3.9"
 dependencies = [
-<<<<<<< HEAD
-    "z3-solver",
+    "sortedcontainers>=2.4.0",
     "toml",
-=======
-    "sortedcontainers>=2.4.0",
     "z3-solver==4.12.6.0",
->>>>>>> b5bef1f2
 ]
 dynamic = ["version"]
 
